--- conflicted
+++ resolved
@@ -46,11 +46,7 @@
     throw new Error(`Resend API error: ${response.status}`);
   }
 
-<<<<<<< HEAD
-  const result = await response.json();
-=======
   await response.json();
->>>>>>> 5e41f5c9
 
 }
 
@@ -85,11 +81,7 @@
   });
 
   const mailOptions: SendMailOptions = { from, to, subject, html, text };
-<<<<<<< HEAD
-  const info = await transporter.sendMail(mailOptions);
-=======
   await transporter.sendMail(mailOptions);
->>>>>>> 5e41f5c9
 
 }
 
