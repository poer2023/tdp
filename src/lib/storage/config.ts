import prisma from "@/lib/prisma";

export interface StorageConfigData {
    storageType: "local" | "r2" | "s3";
    endpoint?: string;
    region?: string;
    accessKeyId?: string;
    secretAccessKey?: string;
    bucket?: string;
    cdnUrl?: string;
}

const STORAGE_CONFIG_KEY = "storage_config";

// Cache to avoid repeated DB queries in the same request
let cachedConfig: StorageConfigData | null = null;
let cacheTime = 0;
const CACHE_TTL = 60 * 1000; // 1 minute

/**
 * Read storage configuration from database
 */
async function readConfigFromDB(): Promise<StorageConfigData | null> {
    try {
        const record = await prisma.siteConfig.findUnique({
            where: { key: STORAGE_CONFIG_KEY },
        });
        if (!record) return null;
        return JSON.parse(record.value) as StorageConfigData;
<<<<<<< HEAD
    } catch (error) {

=======
    } catch {
>>>>>>> 5e41f5c9
        return null;
    }
}

/**
 * Read storage configuration from config file or environment variables
 * Priority: Environment variables > Database > Defaults
 */
export function getStorageConfig(): StorageConfigData {
    // First check environment variables (they always take precedence)
    const envType = (process.env.STORAGE_TYPE || process.env.STORAGE_DRIVER) as StorageConfigData["storageType"] | undefined;

    if (process.env.S3_ENDPOINT && process.env.S3_ACCESS_KEY_ID && process.env.S3_SECRET_ACCESS_KEY && process.env.S3_BUCKET) {

        return {
            storageType: envType || "r2",
            endpoint: process.env.S3_ENDPOINT,
            region: process.env.S3_REGION || "auto",
            accessKeyId: process.env.S3_ACCESS_KEY_ID,
            secretAccessKey: process.env.S3_SECRET_ACCESS_KEY,
            bucket: process.env.S3_BUCKET,
            cdnUrl: process.env.S3_CDN_URL || process.env.S3_PUBLIC_BASE_URL,
        };
    }

    // For synchronous compatibility, return cached config or defaults
    // Database config is loaded asynchronously via getStorageConfigAsync
    if (cachedConfig && Date.now() - cacheTime < CACHE_TTL) {
        return cachedConfig;
    }

    // Return local as default (async loading will update cache)
    return { storageType: "local" };
}

/**
 * Async version - reads from database if not in environment
 */
export async function getStorageConfigAsync(): Promise<StorageConfigData> {
    // First check environment variables
    const envType = (process.env.STORAGE_TYPE || process.env.STORAGE_DRIVER) as StorageConfigData["storageType"] | undefined;

    if (process.env.S3_ENDPOINT && process.env.S3_ACCESS_KEY_ID && process.env.S3_SECRET_ACCESS_KEY && process.env.S3_BUCKET) {
        return {
            storageType: envType || "r2",
            endpoint: process.env.S3_ENDPOINT,
            region: process.env.S3_REGION || "auto",
            accessKeyId: process.env.S3_ACCESS_KEY_ID,
            secretAccessKey: process.env.S3_SECRET_ACCESS_KEY,
            bucket: process.env.S3_BUCKET,
            cdnUrl: process.env.S3_CDN_URL || process.env.S3_PUBLIC_BASE_URL,
        };
    }

    // Try database
    const dbConfig = await readConfigFromDB();
    if (dbConfig && dbConfig.storageType !== "local") {
        if (dbConfig.endpoint && dbConfig.accessKeyId && dbConfig.secretAccessKey && dbConfig.bucket) {

            // Update cache
            cachedConfig = dbConfig;
            cacheTime = Date.now();
            return dbConfig;
        }
    } else if (dbConfig?.storageType === "local") {
        cachedConfig = dbConfig;
        cacheTime = Date.now();
        return { storageType: "local" };
    }

    // Default
    return { storageType: "local" };
}

/**
 * Check if S3/R2 configuration is complete
 */
export function isS3ConfigComplete(config: StorageConfigData): boolean {
    return !!(config.endpoint && config.accessKeyId && config.secretAccessKey && config.bucket);
}

/**
 * Clear config cache (call when config is updated)
 */
export function clearConfigCache(): void {
    cachedConfig = null;
    cacheTime = 0;
}<|MERGE_RESOLUTION|>--- conflicted
+++ resolved
@@ -27,12 +27,7 @@
         });
         if (!record) return null;
         return JSON.parse(record.value) as StorageConfigData;
-<<<<<<< HEAD
-    } catch (error) {
-
-=======
     } catch {
->>>>>>> 5e41f5c9
         return null;
     }
 }
