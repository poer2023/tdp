--- conflicted
+++ resolved
@@ -70,18 +70,6 @@
   const jobId = `sync_bilibili_${Date.now()}`;
 
   // Create sync job log record
-<<<<<<< HEAD
-  const job = await prisma.syncJobLog.create({
-    data: {
-      id: jobId,
-      platform,
-      jobType: "media_sync",
-      status: "RUNNING",
-      triggeredBy: credentialId ? "manual" : "cron",
-      startedAt: new Date(startTime),
-      credentialId,
-    },
-=======
   const job = await createJobLog({
     id: jobId,
     platform,
@@ -90,7 +78,6 @@
     triggeredBy: credentialId ? "manual" : "cron",
     startedAt: new Date(startTime),
     credentialId,
->>>>>>> c0c27174
   });
 
   try {
@@ -130,457 +117,9 @@
     let successCount = 0;
     let failedCount = 0;
 
-<<<<<<< HEAD
-    // Limit to most recent 100 items
-    const itemsToSync = items.slice(0, 100);
-    console.log(`[${platform}] Syncing ${itemsToSync.length} items (limited to 100)`);
-
-    // Upsert each item to database
-    for (const item of itemsToSync) {
-      try {
-        const normalized = normalizeBilibiliItem(item);
-
-        // Upsert MediaWatch record
-        const mediaWatch = await prisma.mediaWatch.upsert({
-          where: {
-            platform_externalId: {
-              platform: normalized.platform,
-              externalId: normalized.externalId,
-=======
     // Only insert new items
     for (const normalized of newItems) {
       try {
-        // Insert new MediaWatch record
-        const mw = (prisma as unknown as { mediaWatch: Partial<PrismaClient["mediaWatch"]> })
-          .mediaWatch;
-        let mediaWatch;
-        if (mw?.upsert && normalized.externalId) {
-          mediaWatch = await mw.upsert({
-            where: {
-              platform_externalId: {
-                platform: normalized.platform,
-                externalId: normalized.externalId,
-              },
->>>>>>> c0c27174
-            },
-            update: normalized,
-            create: normalized,
-          });
-        } else if (mw?.create) {
-          mediaWatch = await mw.create({ data: normalized as Prisma.MediaWatchCreateInput });
-        }
-
-        // Create sync log relationship
-        if (mediaWatch?.id) {
-          await linkMediaWatchToJob(mediaWatch.id, job.id);
-        }
-
-        // Create sync log relationship (many-to-many)
-        try {
-          await prisma.mediaWatchSyncLog.create({
-            data: {
-              mediaWatchId: mediaWatch.id,
-              syncJobLogId: job.id,
-            },
-          });
-        } catch (linkError: any) {
-          // If duplicate relationship (already linked), ignore
-          if (linkError.code !== "P2002") {
-            throw linkError;
-          }
-        }
-
-        successCount++;
-      } catch (error) {
-        console.error(`[${platform}] Failed to sync item`, error);
-        if (error instanceof Error) {
-          console.error(`[${platform}] Error details:`, {
-            name: error.name,
-            message: error.message,
-            stack: error.stack,
-          });
-        }
-        failedCount++;
-      }
-    }
-
-    const duration = Date.now() - startTime;
-    const itemsExisting = items.length - newItems.length;
-
-    // Update job log record
-<<<<<<< HEAD
-    await prisma.syncJobLog.update({
-      where: { id: job.id },
-      data: {
-=======
-    await updateJobLog(
-      { id: job.id },
-      {
->>>>>>> c0c27174
-        status: failedCount > 0 ? "PARTIAL" : "SUCCESS",
-        completedAt: new Date(),
-        duration,
-        itemsTotal: itemsToSync.length,
-        itemsSuccess: successCount,
-        itemsFailed: failedCount,
-<<<<<<< HEAD
-        message: `Successfully synced ${successCount}/${itemsToSync.length} items`,
-      },
-    });
-=======
-        message: `Synced ${successCount} new items (${itemsExisting} existing, ${failedCount} failed)`,
-      }
-    );
->>>>>>> c0c27174
-
-    console.log(
-      `[${platform}] Sync completed: ${successCount} new, ${itemsExisting} existing, ${failedCount} failed in ${duration}ms`
-    );
-
-    return {
-      platform: platform.toLowerCase(),
-      success: true,
-      itemsTotal: itemsToSync.length,
-      itemsSuccess: successCount,
-      itemsFailed: failedCount,
-      itemsNew: successCount,
-      itemsExisting,
-      duration,
-    };
-  } catch (error) {
-    const duration = Date.now() - startTime;
-    const errorMessage = error instanceof Error ? error.message : String(error);
-    const errorStack = error instanceof Error ? error.stack : undefined;
-
-    // Update job log record with error
-<<<<<<< HEAD
-    await prisma.syncJobLog.update({
-      where: { id: job.id },
-      data: {
-=======
-    await updateJobLog(
-      { id: job.id },
-      {
->>>>>>> c0c27174
-        status: "FAILED",
-        completedAt: new Date(),
-        duration,
-        message: errorMessage,
-        errorStack,
-      }
-    );
-
-    console.error(`[${platform}] Sync failed:`, error);
-
-    return {
-      platform: platform.toLowerCase(),
-      success: false,
-      itemsTotal: 0,
-      itemsSuccess: 0,
-      itemsFailed: 0,
-      itemsNew: 0,
-      itemsExisting: 0,
-      duration,
-      error: errorMessage,
-      errorStack,
-    };
-  }
-}
-
-/**
- * Sync Douban watch history
- */
-<<<<<<< HEAD
-export async function syncDouban(
-  config: DoubanConfig,
-  credentialId?: string
-): Promise<SyncResult> {
-=======
-export async function syncDouban(config: DoubanConfig, credentialId?: string): Promise<SyncResult> {
->>>>>>> c0c27174
-  const startTime = Date.now();
-  const platform = "DOUBAN";
-  const jobId = `sync_douban_${Date.now()}`;
-
-  // Create sync job log record
-<<<<<<< HEAD
-  const job = await prisma.syncJobLog.create({
-    data: {
-      id: jobId,
-      platform,
-      jobType: "media_sync",
-      status: "RUNNING",
-      triggeredBy: credentialId ? "manual" : "cron",
-      startedAt: new Date(startTime),
-      credentialId,
-    },
-=======
-  const job = await createJobLog({
-    id: jobId,
-    platform,
-    jobType: "media_sync",
-    status: "RUNNING",
-    triggeredBy: credentialId ? "manual" : "cron",
-    startedAt: new Date(startTime),
-    credentialId,
->>>>>>> c0c27174
-  });
-
-  try {
-    console.log(`[${platform}] Starting sync...`);
-
-    // Fetch watched items from Douban (fetch 25 pages = 375 items to ensure we get everything)
-    const items = await fetchDoubanWatched(config, 25);
-    console.log(`[${platform}] Fetched ${items.length} items from API`);
-
-    // Extract external IDs for all items
-    const externalIds = items.map((item) => item.id);
-
-    // Batch query existing items from database
-    let existingRecords: Array<{ externalId: string }> = [];
-    {
-      const mw = (prisma as unknown as { mediaWatch: Partial<PrismaClient["mediaWatch"]> })
-        .mediaWatch;
-      if (mw.findMany) {
-        existingRecords = (await mw.findMany({
-          where: {
-            platform: "DOUBAN",
-            externalId: { in: externalIds },
-          },
-          select: { externalId: true },
-        })) as Array<{ externalId: string }>;
-      }
-    }
-
-    const existingSet = new Set(existingRecords.map((r: { externalId: string }) => r.externalId));
-    console.log(`[${platform}] Found ${existingSet.size} existing items in database`);
-
-    // Filter out items that already exist
-    const newItems = items.filter((item) => !existingSet.has(item.id));
-    console.log(`[${platform}] ${newItems.length} new items to sync`);
-
-    let successCount = 0;
-    let failedCount = 0;
-
-<<<<<<< HEAD
-    // Limit to most recent 100 items
-    const itemsToSync = items.slice(0, 100);
-    console.log(`[${platform}] Syncing ${itemsToSync.length} items (limited to 100)`);
-
-    // Upsert each item to database
-    for (const item of itemsToSync) {
-      try {
-        const normalized = normalizeDoubanItem(item);
-
-        // Upsert MediaWatch record
-        const mediaWatch = await prisma.mediaWatch.upsert({
-          where: {
-            platform_externalId: {
-              platform: normalized.platform,
-              externalId: normalized.externalId,
-=======
-    // Only insert new items
-    for (const item of newItems) {
-      try {
-        const normalized = normalizeDoubanItem(item);
-
-        // Insert new MediaWatch record
-        const mw = (prisma as unknown as { mediaWatch: Partial<PrismaClient["mediaWatch"]> })
-          .mediaWatch;
-        let mediaWatch;
-        if (mw?.upsert && normalized.externalId) {
-          mediaWatch = await mw.upsert({
-            where: {
-              platform_externalId: {
-                platform: normalized.platform,
-                externalId: normalized.externalId,
-              },
->>>>>>> c0c27174
-            },
-            update: normalized,
-            create: normalized,
-          });
-        } else if (mw?.create) {
-          mediaWatch = await mw.create({ data: normalized as Prisma.MediaWatchCreateInput });
-        }
-
-        // Create sync log relationship
-        if (mediaWatch?.id) {
-          await linkMediaWatchToJob(mediaWatch.id, job.id);
-        }
-
-        // Create sync log relationship (many-to-many)
-        try {
-          await prisma.mediaWatchSyncLog.create({
-            data: {
-              mediaWatchId: mediaWatch.id,
-              syncJobLogId: job.id,
-            },
-          });
-        } catch (linkError: any) {
-          // If duplicate relationship (already linked), ignore
-          if (linkError.code !== "P2002") {
-            throw linkError;
-          }
-        }
-
-        successCount++;
-      } catch (error) {
-        console.error(`[${platform}] Failed to sync item ${item.id}:`, error);
-        if (error instanceof Error) {
-          console.error(`[${platform}] Error details:`, {
-            name: error.name,
-            message: error.message,
-            stack: error.stack,
-          });
-        }
-        failedCount++;
-      }
-    }
-
-    const duration = Date.now() - startTime;
-    const itemsExisting = items.length - newItems.length;
-
-    // Update job log record
-<<<<<<< HEAD
-    await prisma.syncJobLog.update({
-      where: { id: job.id },
-      data: {
-=======
-    await updateJobLog(
-      { id: job.id },
-      {
->>>>>>> c0c27174
-        status: failedCount > 0 ? "PARTIAL" : "SUCCESS",
-        completedAt: new Date(),
-        duration,
-        itemsTotal: itemsToSync.length,
-        itemsSuccess: successCount,
-        itemsFailed: failedCount,
-<<<<<<< HEAD
-        message: `Successfully synced ${successCount}/${itemsToSync.length} items`,
-      },
-    });
-=======
-        message: `Synced ${successCount} new items (${itemsExisting} existing, ${failedCount} failed)`,
-      }
-    );
->>>>>>> c0c27174
-
-    console.log(
-      `[${platform}] Sync completed: ${successCount} new, ${itemsExisting} existing, ${failedCount} failed in ${duration}ms`
-    );
-
-    return {
-      platform: platform.toLowerCase(),
-      success: true,
-      itemsTotal: itemsToSync.length,
-      itemsSuccess: successCount,
-      itemsFailed: failedCount,
-      itemsNew: successCount,
-      itemsExisting,
-      duration,
-    };
-  } catch (error) {
-    const duration = Date.now() - startTime;
-    const errorMessage = error instanceof Error ? error.message : String(error);
-    const errorStack = error instanceof Error ? error.stack : undefined;
-
-    // Update job log record with error
-<<<<<<< HEAD
-    await prisma.syncJobLog.update({
-      where: { id: job.id },
-      data: {
-=======
-    await updateJobLog(
-      { id: job.id },
-      {
->>>>>>> c0c27174
-        status: "FAILED",
-        completedAt: new Date(),
-        duration,
-        message: errorMessage,
-        errorStack,
-      }
-    );
-
-    console.error(`[${platform}] Sync failed:`, error);
-
-    return {
-      platform: platform.toLowerCase(),
-      success: false,
-      itemsTotal: 0,
-      itemsSuccess: 0,
-      itemsFailed: 0,
-      itemsNew: 0,
-      itemsExisting: 0,
-      duration,
-      error: errorMessage,
-      errorStack,
-    };
-  }
-}
-
-/**
- * Sync Steam game history
- */
-export async function syncSteam(config: SteamConfig, credentialId?: string): Promise<SyncResult> {
-  const startTime = Date.now();
-  const platform = "STEAM";
-  const jobId = `sync_steam_${Date.now()}`;
-
-  // Create sync job log record
-  const job = await createJobLog({
-    id: jobId,
-    platform,
-    jobType: "media_sync",
-    status: "RUNNING",
-    triggeredBy: credentialId ? "manual" : "cron",
-    startedAt: new Date(startTime),
-    credentialId,
-  });
-
-  try {
-    console.log(`[${platform}] Starting sync...`);
-
-    // Fetch recently played games from Steam (last 2 weeks, max 20 games)
-    const games = await fetchSteamRecentlyPlayed(config, 20);
-    console.log(`[${platform}] Fetched ${games.length} games from API`);
-
-    // Extract external IDs for all games
-    const externalIds = games.map((game) => game.appid.toString());
-
-    // Batch query existing games from database
-    let existingRecords: Array<{ externalId: string }> = [];
-    {
-      const mw = (prisma as unknown as { mediaWatch: Partial<PrismaClient["mediaWatch"]> })
-        .mediaWatch;
-      if (mw.findMany) {
-        existingRecords = (await mw.findMany({
-          where: {
-            platform: "STEAM",
-            externalId: { in: externalIds },
-          },
-          select: { externalId: true },
-        })) as Array<{ externalId: string }>;
-      }
-    }
-
-    const existingSet = new Set(existingRecords.map((r: { externalId: string }) => r.externalId));
-    console.log(`[${platform}] Found ${existingSet.size} existing games in database`);
-
-    // Filter out games that already exist
-    const newGames = games.filter((game) => !existingSet.has(game.appid.toString()));
-    console.log(`[${platform}] ${newGames.length} new games to sync`);
-
-    let successCount = 0;
-    let failedCount = 0;
-
-    // Only insert new games
-    for (const game of newGames) {
-      try {
-        const normalized = normalizeSteamGame(game);
-
         // Insert new MediaWatch record
         const mw = (prisma as unknown as { mediaWatch: Partial<PrismaClient["mediaWatch"]> })
           .mediaWatch;
@@ -607,6 +146,332 @@
 
         successCount++;
       } catch (error) {
+        console.error(`[${platform}] Failed to sync item`, error);
+        if (error instanceof Error) {
+          console.error(`[${platform}] Error details:`, {
+            name: error.name,
+            message: error.message,
+            stack: error.stack,
+          });
+        }
+        failedCount++;
+      }
+    }
+
+    const duration = Date.now() - startTime;
+    const itemsExisting = items.length - newItems.length;
+
+    // Update job log record
+    await updateJobLog(
+      { id: job.id },
+      {
+        status: failedCount > 0 ? "PARTIAL" : "SUCCESS",
+        completedAt: new Date(),
+        duration,
+        itemsTotal: items.length,
+        itemsSuccess: successCount,
+        itemsFailed: failedCount,
+        message: `Synced ${successCount} new items (${itemsExisting} existing, ${failedCount} failed)`,
+      }
+    );
+
+    console.log(
+      `[${platform}] Sync completed: ${successCount} new, ${itemsExisting} existing, ${failedCount} failed in ${duration}ms`
+    );
+
+    return {
+      platform: platform.toLowerCase(),
+      success: true,
+      itemsTotal: items.length,
+      itemsSuccess: successCount,
+      itemsFailed: failedCount,
+      itemsNew: successCount,
+      itemsExisting,
+      duration,
+    };
+  } catch (error) {
+    const duration = Date.now() - startTime;
+    const errorMessage = error instanceof Error ? error.message : String(error);
+    const errorStack = error instanceof Error ? error.stack : undefined;
+
+    // Update job log record with error
+    await updateJobLog(
+      { id: job.id },
+      {
+        status: "FAILED",
+        completedAt: new Date(),
+        duration,
+        message: errorMessage,
+        errorStack,
+      }
+    );
+
+    console.error(`[${platform}] Sync failed:`, error);
+
+    return {
+      platform: platform.toLowerCase(),
+      success: false,
+      itemsTotal: 0,
+      itemsSuccess: 0,
+      itemsFailed: 0,
+      itemsNew: 0,
+      itemsExisting: 0,
+      duration,
+      error: errorMessage,
+      errorStack,
+    };
+  }
+}
+
+/**
+ * Sync Douban watch history
+ */
+export async function syncDouban(config: DoubanConfig, credentialId?: string): Promise<SyncResult> {
+  const startTime = Date.now();
+  const platform = "DOUBAN";
+  const jobId = `sync_douban_${Date.now()}`;
+
+  // Create sync job log record
+  const job = await createJobLog({
+    id: jobId,
+    platform,
+    jobType: "media_sync",
+    status: "RUNNING",
+    triggeredBy: credentialId ? "manual" : "cron",
+    startedAt: new Date(startTime),
+    credentialId,
+  });
+
+  try {
+    console.log(`[${platform}] Starting sync...`);
+
+    // Fetch watched items from Douban (fetch 25 pages = 375 items to ensure we get everything)
+    const items = await fetchDoubanWatched(config, 25);
+    console.log(`[${platform}] Fetched ${items.length} items from API`);
+
+    // Extract external IDs for all items
+    const externalIds = items.map((item) => item.id);
+
+    // Batch query existing items from database
+    let existingRecords: Array<{ externalId: string }> = [];
+    {
+      const mw = (prisma as unknown as { mediaWatch: Partial<PrismaClient["mediaWatch"]> })
+        .mediaWatch;
+      if (mw.findMany) {
+        existingRecords = (await mw.findMany({
+          where: {
+            platform: "DOUBAN",
+            externalId: { in: externalIds },
+          },
+          select: { externalId: true },
+        })) as Array<{ externalId: string }>;
+      }
+    }
+
+    const existingSet = new Set(existingRecords.map((r: { externalId: string }) => r.externalId));
+    console.log(`[${platform}] Found ${existingSet.size} existing items in database`);
+
+    // Filter out items that already exist
+    const newItems = items.filter((item) => !existingSet.has(item.id));
+    console.log(`[${platform}] ${newItems.length} new items to sync`);
+
+    let successCount = 0;
+    let failedCount = 0;
+
+    // Only insert new items
+    for (const item of newItems) {
+      try {
+        const normalized = normalizeDoubanItem(item);
+
+        // Insert new MediaWatch record
+        const mw = (prisma as unknown as { mediaWatch: Partial<PrismaClient["mediaWatch"]> })
+          .mediaWatch;
+        let mediaWatch;
+        if (mw?.upsert && normalized.externalId) {
+          mediaWatch = await mw.upsert({
+            where: {
+              platform_externalId: {
+                platform: normalized.platform,
+                externalId: normalized.externalId,
+              },
+            },
+            update: normalized,
+            create: normalized,
+          });
+        } else if (mw?.create) {
+          mediaWatch = await mw.create({ data: normalized as Prisma.MediaWatchCreateInput });
+        }
+
+        // Create sync log relationship
+        if (mediaWatch?.id) {
+          await linkMediaWatchToJob(mediaWatch.id, job.id);
+        }
+
+        successCount++;
+      } catch (error) {
+        console.error(`[${platform}] Failed to sync item ${item.id}:`, error);
+        if (error instanceof Error) {
+          console.error(`[${platform}] Error details:`, {
+            name: error.name,
+            message: error.message,
+            stack: error.stack,
+          });
+        }
+        failedCount++;
+      }
+    }
+
+    const duration = Date.now() - startTime;
+    const itemsExisting = items.length - newItems.length;
+
+    // Update job log record
+    await updateJobLog(
+      { id: job.id },
+      {
+        status: failedCount > 0 ? "PARTIAL" : "SUCCESS",
+        completedAt: new Date(),
+        duration,
+        itemsTotal: items.length,
+        itemsSuccess: successCount,
+        itemsFailed: failedCount,
+        message: `Synced ${successCount} new items (${itemsExisting} existing, ${failedCount} failed)`,
+      }
+    );
+
+    console.log(
+      `[${platform}] Sync completed: ${successCount} new, ${itemsExisting} existing, ${failedCount} failed in ${duration}ms`
+    );
+
+    return {
+      platform: platform.toLowerCase(),
+      success: true,
+      itemsTotal: items.length,
+      itemsSuccess: successCount,
+      itemsFailed: failedCount,
+      itemsNew: successCount,
+      itemsExisting,
+      duration,
+    };
+  } catch (error) {
+    const duration = Date.now() - startTime;
+    const errorMessage = error instanceof Error ? error.message : String(error);
+    const errorStack = error instanceof Error ? error.stack : undefined;
+
+    // Update job log record with error
+    await updateJobLog(
+      { id: job.id },
+      {
+        status: "FAILED",
+        completedAt: new Date(),
+        duration,
+        message: errorMessage,
+        errorStack,
+      }
+    );
+
+    console.error(`[${platform}] Sync failed:`, error);
+
+    return {
+      platform: platform.toLowerCase(),
+      success: false,
+      itemsTotal: 0,
+      itemsSuccess: 0,
+      itemsFailed: 0,
+      itemsNew: 0,
+      itemsExisting: 0,
+      duration,
+      error: errorMessage,
+      errorStack,
+    };
+  }
+}
+
+/**
+ * Sync Steam game history
+ */
+export async function syncSteam(config: SteamConfig, credentialId?: string): Promise<SyncResult> {
+  const startTime = Date.now();
+  const platform = "STEAM";
+  const jobId = `sync_steam_${Date.now()}`;
+
+  // Create sync job log record
+  const job = await createJobLog({
+    id: jobId,
+    platform,
+    jobType: "media_sync",
+    status: "RUNNING",
+    triggeredBy: credentialId ? "manual" : "cron",
+    startedAt: new Date(startTime),
+    credentialId,
+  });
+
+  try {
+    console.log(`[${platform}] Starting sync...`);
+
+    // Fetch recently played games from Steam (last 2 weeks, max 20 games)
+    const games = await fetchSteamRecentlyPlayed(config, 20);
+    console.log(`[${platform}] Fetched ${games.length} games from API`);
+
+    // Extract external IDs for all games
+    const externalIds = games.map((game) => game.appid.toString());
+
+    // Batch query existing games from database
+    let existingRecords: Array<{ externalId: string }> = [];
+    {
+      const mw = (prisma as unknown as { mediaWatch: Partial<PrismaClient["mediaWatch"]> })
+        .mediaWatch;
+      if (mw.findMany) {
+        existingRecords = (await mw.findMany({
+          where: {
+            platform: "STEAM",
+            externalId: { in: externalIds },
+          },
+          select: { externalId: true },
+        })) as Array<{ externalId: string }>;
+      }
+    }
+
+    const existingSet = new Set(existingRecords.map((r: { externalId: string }) => r.externalId));
+    console.log(`[${platform}] Found ${existingSet.size} existing games in database`);
+
+    // Filter out games that already exist
+    const newGames = games.filter((game) => !existingSet.has(game.appid.toString()));
+    console.log(`[${platform}] ${newGames.length} new games to sync`);
+
+    let successCount = 0;
+    let failedCount = 0;
+
+    // Only insert new games
+    for (const game of newGames) {
+      try {
+        const normalized = normalizeSteamGame(game);
+
+        // Insert new MediaWatch record
+        const mw = (prisma as unknown as { mediaWatch: Partial<PrismaClient["mediaWatch"]> })
+          .mediaWatch;
+        let mediaWatch;
+        if (mw?.upsert && normalized.externalId) {
+          mediaWatch = await mw.upsert({
+            where: {
+              platform_externalId: {
+                platform: normalized.platform,
+                externalId: normalized.externalId,
+              },
+            },
+            update: normalized,
+            create: normalized,
+          });
+        } else if (mw?.create) {
+          mediaWatch = await mw.create({ data: normalized as Prisma.MediaWatchCreateInput });
+        }
+
+        // Create sync log relationship
+        if (mediaWatch?.id) {
+          await linkMediaWatchToJob(mediaWatch.id, job.id);
+        }
+
+        successCount++;
+      } catch (error) {
         console.error(`[${platform}] Failed to sync game ${game.appid}:`, error);
         if (error instanceof Error) {
           console.error(`[${platform}] Error details:`, {
