/**
 * Auto Backup Scheduler
 * Handles automatic backup creation with retention policy
 */

import { createBackup, listBackups, deleteBackup } from './backup-service';
import type { BackupInfo } from './types';

export interface AutoBackupConfig {
    enabled: boolean;
    schedule: 'daily' | 'weekly' | 'monthly';
    retention: number; // Number of backups to keep
    includeMedia: boolean;
    notifyOnFailure: boolean;
}

const DEFAULT_CONFIG: AutoBackupConfig = {
    enabled: false,
    schedule: 'daily',
    retention: 7,
    includeMedia: true,
    notifyOnFailure: true,
};

/**
 * Run automatic backup with retention cleanup
 */
export async function runAutoBackup(config: Partial<AutoBackupConfig> = {}): Promise<{
    success: boolean;
    backup?: BackupInfo;
    deletedBackups?: string[];
    error?: string;
}> {
    const cfg = { ...DEFAULT_CONFIG, ...config };

    try {
<<<<<<< HEAD

        // Create new backup
        const backup = await createBackup({
            includeMedia: cfg.includeMedia,
            onProgress: (phase, progress, message) => {

            },
        });
=======
        // Create new backup
        const backup = await createBackup({ includeMedia: cfg.includeMedia });
>>>>>>> 5e41f5c9

        // Apply retention policy
        const deletedBackups = await applyRetentionPolicy(cfg.retention);

        return {
            success: true,
            backup,
            deletedBackups,
        };
    } catch (error) {
        const message = error instanceof Error ? error.message : 'Unknown error';
        console.error('[AutoBackup] Error:', message);

        return {
            success: false,
            error: message,
        };
    }
}

/**
 * Apply retention policy - keep only the N most recent backups
 */
async function applyRetentionPolicy(retention: number): Promise<string[]> {
    const backups = await listBackups();
    const deletedBackups: string[] = [];

    // Backups are already sorted by createdAt desc
    if (backups.length > retention) {
        const toDelete = backups.slice(retention);

        for (const backup of toDelete) {
            try {
                await deleteBackup(backup.id);
                deletedBackups.push(backup.id);
<<<<<<< HEAD

=======
>>>>>>> 5e41f5c9
            } catch (error) {
                console.error(`[AutoBackup] Failed to delete ${backup.filename}:`, error);
            }
        }
    }

    return deletedBackups;
}

/**
 * Get next scheduled backup time
 */
export function getNextBackupTime(schedule: 'daily' | 'weekly' | 'monthly'): Date {
    const now = new Date();
    const next = new Date(now);

    // Set to 3:00 AM
    next.setHours(3, 0, 0, 0);

    // If already past 3 AM today, move to next period
    if (now.getHours() >= 3) {
        switch (schedule) {
            case 'daily':
                next.setDate(next.getDate() + 1);
                break;
            case 'weekly':
                // Next Sunday
                const daysUntilSunday = (7 - next.getDay()) % 7 || 7;
                next.setDate(next.getDate() + daysUntilSunday);
                break;
            case 'monthly':
                // First of next month
                next.setMonth(next.getMonth() + 1, 1);
                break;
        }
    }

    return next;
}<|MERGE_RESOLUTION|>--- conflicted
+++ resolved
@@ -34,19 +34,8 @@
     const cfg = { ...DEFAULT_CONFIG, ...config };
 
     try {
-<<<<<<< HEAD
-
-        // Create new backup
-        const backup = await createBackup({
-            includeMedia: cfg.includeMedia,
-            onProgress: (phase, progress, message) => {
-
-            },
-        });
-=======
         // Create new backup
         const backup = await createBackup({ includeMedia: cfg.includeMedia });
->>>>>>> 5e41f5c9
 
         // Apply retention policy
         const deletedBackups = await applyRetentionPolicy(cfg.retention);
@@ -82,10 +71,6 @@
             try {
                 await deleteBackup(backup.id);
                 deletedBackups.push(backup.id);
-<<<<<<< HEAD
-
-=======
->>>>>>> 5e41f5c9
             } catch (error) {
                 console.error(`[AutoBackup] Failed to delete ${backup.filename}:`, error);
             }
