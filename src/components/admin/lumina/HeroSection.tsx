"use client";

<<<<<<< HEAD
import React, { useState, useEffect, useCallback } from "react";
import { Link2, Loader2, Image as ImageIcon, FileText, Camera, Layers } from "lucide-react";
import { useData } from "./store";
import { SectionContainer } from "./AdminComponents";
import { SelectableImage, type ImageSource } from "./SelectableImage";
import { AdaptiveHeroGrid } from "@/components/shared/AdaptiveHeroGrid";

// Tab configuration
type TabId = "all" | "gallery" | "posts" | "moments" | "url";

interface Tab {
  id: TabId;
  label: string;
  icon: React.ElementType;
}

const TABS: Tab[] = [
  { id: "all", label: "All", icon: Layers },
  { id: "gallery", label: "Gallery", icon: ImageIcon },
  { id: "posts", label: "Posts", icon: FileText },
  { id: "moments", label: "Moments", icon: Camera },
  { id: "url", label: "From URL", icon: Link2 },
];

// Source image type from API
interface SourceImage {
  id: string;
  url: string;
  originalUrl: string;
  source: ImageSource;
  sourceId: string;
  title?: string;
  createdAt: string;
  isSelected: boolean;
}

export const HeroSection: React.FC = () => {
  const { heroImages, addHeroImage, deleteHeroImage, refreshHeroImages } = useData();

  // State
  const [activeTab, setActiveTab] = useState<TabId>("all");
  const [sourceImages, setSourceImages] = useState<SourceImage[]>([]);
  const [loading, setLoading] = useState(false);
  const [newHeroUrl, setNewHeroUrl] = useState("");

  // Fetch source images
  const fetchSourceImages = useCallback(async (source?: string) => {
    setLoading(true);
    try {
      const params = new URLSearchParams();
      if (source && source !== "all") {
        // Map tab ID to source filter
        const sourceMap: Record<string, string> = {
          gallery: "gallery",
          posts: "post",
          moments: "moment",
        };
        params.set("source", sourceMap[source] || source);
      }

      const res = await fetch(`/api/admin/hero/sources?${params.toString()}`);
      const data = await res.json();

      if (res.ok && Array.isArray(data.images)) {
        setSourceImages(data.images);
      }
    } catch (error) {
      console.error("Failed to fetch source images:", error);
    } finally {
      setLoading(false);
    }
  }, []);

  // Fetch on tab change
  useEffect(() => {
    if (activeTab !== "url") {
      fetchSourceImages(activeTab);
    }
  }, [activeTab, fetchSourceImages]);

  // Refresh source images when hero images change
  useEffect(() => {
    if (activeTab !== "url") {
      // Update selection status based on current hero images
      const heroUrls = new Set(heroImages.map((h) => h.url));
      setSourceImages((prev) =>
        prev.map((img) => ({
          ...img,
          isSelected: heroUrls.has(img.url) || heroUrls.has(img.originalUrl),
        }))
      );
    }
  }, [heroImages, activeTab]);

  // Toggle image selection
  const handleToggleImage = async (imageId: string) => {
    const image = sourceImages.find((img) => img.id === imageId);
    if (!image) return;

    if (image.isSelected) {
      // Find and remove from hero images
      const heroImage = heroImages.find(
        (h) => h.url === image.url || h.url === image.originalUrl
      );
      if (heroImage) {
        await deleteHeroImage(heroImage.id);
      }
    } else {
      // Add to hero images
      await addHeroImage({
        url: image.url,
        sortOrder: heroImages.length,
        active: true,
      });
    }

    // Update local state
    setSourceImages((prev) =>
      prev.map((img) =>
        img.id === imageId ? { ...img, isSelected: !img.isSelected } : img
      )
=======
import React, { useState } from 'react';
import { X, Link2, Image as ImageIcon, Check, Loader2 } from 'lucide-react';
import { useData } from './store';
import { AdminImage } from '../AdminImage';
import { useAdminLocale } from './useAdminLocale';

type InputMode = 'url' | 'gallery';

export const HeroSection: React.FC = () => {
    const { heroImages, addHeroImage, deleteHeroImage, galleryItems, loading } = useData();
    const { t } = useAdminLocale();
    const [newHeroImage, setNewHeroImage] = useState('');
    const [inputMode, setInputMode] = useState<InputMode>('gallery');
    const [showGalleryPicker, setShowGalleryPicker] = useState(false);
    const [selectedGalleryIds, setSelectedGalleryIds] = useState<Set<string>>(new Set());
    const [isAdding, setIsAdding] = useState(false);

    // Get existing hero image URLs to filter out from gallery
    const existingUrls = new Set(heroImages.map(h => h.url));

    // Filter gallery items that aren't already in hero images
    const availableGalleryItems = galleryItems.filter(g => {
        const url = g.filePath || g.url;
        return url && !existingUrls.has(url);
    });

    const handleAddFromUrl = async () => {
        if (!newHeroImage.trim()) return;
        setIsAdding(true);
        try {
            await addHeroImage({
                url: newHeroImage.trim(),
                sortOrder: heroImages.length,
                active: true
            });
            setNewHeroImage('');
        } finally {
            setIsAdding(false);
        }
    };

    const handleAddFromGallery = async () => {
        if (selectedGalleryIds.size === 0) return;
        setIsAdding(true);
        try {
            const selectedItems = galleryItems.filter(g => selectedGalleryIds.has(g.id));
            for (let i = 0; i < selectedItems.length; i++) {
                const item = selectedItems[i];
                if (!item) continue;
                const url = item.filePath || item.url;
                if (url) {
                    await addHeroImage({
                        url,
                        sortOrder: heroImages.length + i,
                        active: true
                    });
                }
            }
            setSelectedGalleryIds(new Set());
            setShowGalleryPicker(false);
        } finally {
            setIsAdding(false);
        }
    };

    const handleRemoveHeroImage = async (id: string) => {
        await deleteHeroImage(id);
    };

    const toggleGallerySelection = (id: string) => {
        setSelectedGalleryIds(prev => {
            const next = new Set(prev);
            if (next.has(id)) {
                next.delete(id);
            } else {
                next.add(id);
            }
            return next;
        });
    };

    return (
        <div className="max-w-5xl mx-auto animate-in fade-in duration-500 pb-10">
            <div className="flex flex-col sm:flex-row justify-between items-start sm:items-center gap-4 mb-8">
                <div>
                    <h2 className="text-2xl font-bold text-stone-800 dark:text-stone-100">{t('heroShuffleGrid')}</h2>
                </div>
            </div>

            {/* Input Mode Tabs */}
            <div className="mb-6 bg-white dark:bg-stone-900 rounded-xl border border-stone-200 dark:border-stone-800 p-4">
                <div className="flex gap-2 mb-4">
                    <button
                        onClick={() => { setInputMode('gallery'); setShowGalleryPicker(true); }}
                        className={`flex items-center gap-2 px-4 py-2 rounded-lg text-sm font-medium transition-all ${
                            inputMode === 'gallery'
                                ? 'bg-stone-900 text-white dark:bg-stone-100 dark:text-stone-900'
                                : 'bg-stone-100 text-stone-600 hover:bg-stone-200 dark:bg-stone-800 dark:text-stone-400 dark:hover:bg-stone-700'
                        }`}
                    >
                        <ImageIcon size={16} />
                        {t('fromGallery')}
                    </button>
                    <button
                        onClick={() => { setInputMode('url'); setShowGalleryPicker(false); }}
                        className={`flex items-center gap-2 px-4 py-2 rounded-lg text-sm font-medium transition-all ${
                            inputMode === 'url'
                                ? 'bg-stone-900 text-white dark:bg-stone-100 dark:text-stone-900'
                                : 'bg-stone-100 text-stone-600 hover:bg-stone-200 dark:bg-stone-800 dark:text-stone-400 dark:hover:bg-stone-700'
                        }`}
                    >
                        <Link2 size={16} />
                        {t('fromUrl')}
                    </button>
                </div>

                {/* URL Input */}
                {inputMode === 'url' && (
                    <div className="flex gap-2">
                        <input
                            className="flex-1 p-3 border rounded-lg bg-stone-50 dark:bg-stone-800 border-stone-200 dark:border-stone-700 text-stone-900 dark:text-stone-100 outline-none focus:ring-2 focus:ring-stone-400 dark:focus:ring-stone-600 transition-all"
                            placeholder={t('pasteImageUrl')}
                            value={newHeroImage}
                            onChange={e => setNewHeroImage(e.target.value)}
                            onKeyDown={e => e.key === 'Enter' && handleAddFromUrl()}
                        />
                        <button
                            onClick={handleAddFromUrl}
                            disabled={!newHeroImage.trim() || isAdding}
                            className="bg-stone-900 dark:bg-stone-100 text-white dark:text-stone-900 px-6 rounded-lg font-bold disabled:opacity-50 hover:opacity-90 transition-opacity flex items-center gap-2"
                        >
                            {isAdding ? <Loader2 size={16} className="animate-spin" /> : null}
                            {t('add')}
                        </button>
                    </div>
                )}

                {/* Gallery Picker */}
                {inputMode === 'gallery' && showGalleryPicker && (
                    <div>
                        {loading.gallery ? (
                            <div className="flex items-center justify-center py-12">
                                <Loader2 size={24} className="animate-spin text-stone-400" />
                            </div>
                        ) : availableGalleryItems.length === 0 ? (
                            <div className="text-center py-12 text-stone-500">
                                <ImageIcon size={48} className="mx-auto mb-3 opacity-30" />
                                <p>No available images in gallery</p>
                                <p className="text-sm mt-1">Upload images to gallery first or all images are already added</p>
                            </div>
                        ) : (
                            <>
                                <div className="grid grid-cols-4 sm:grid-cols-6 md:grid-cols-8 gap-2 max-h-64 overflow-y-auto p-1">
                                    {availableGalleryItems.map((item) => {
                                        const isSelected = selectedGalleryIds.has(item.id);
                                        const thumbUrl = item.smallThumbPath || item.microThumbPath || item.filePath || item.url;
                                        return (
                                            <button
                                                key={item.id}
                                                onClick={() => toggleGallerySelection(item.id)}
                                                className={`relative aspect-square rounded-lg overflow-hidden border-2 transition-all ${
                                                    isSelected
                                                        ? 'border-emerald-500 ring-2 ring-emerald-500/30'
                                                        : 'border-transparent hover:border-stone-300 dark:hover:border-stone-600'
                                                }`}
                                            >
                                                <AdminImage
                                                    src={thumbUrl}
                                                    alt={item.title || ''}
                                                    className="w-full h-full"
                                                    containerClassName="w-full h-full"
                                                />
                                                {isSelected && (
                                                    <div className="absolute inset-0 bg-emerald-500/20 flex items-center justify-center">
                                                        <div className="bg-emerald-500 rounded-full p-1">
                                                            <Check size={12} className="text-white" />
                                                        </div>
                                                    </div>
                                                )}
                                            </button>
                                        );
                                    })}
                                </div>
                                {selectedGalleryIds.size > 0 && (
                                    <div className="flex justify-between items-center mt-4 pt-4 border-t border-stone-200 dark:border-stone-700">
                                        <span className="text-sm text-stone-500">
                                            {selectedGalleryIds.size} image{selectedGalleryIds.size > 1 ? 's' : ''} selected
                                        </span>
                                        <div className="flex gap-2">
                                            <button
                                                onClick={() => setSelectedGalleryIds(new Set())}
                                                className="px-4 py-2 text-sm text-stone-600 hover:text-stone-900 dark:text-stone-400 dark:hover:text-stone-100"
                                            >
                                                Clear
                                            </button>
                                            <button
                                                onClick={handleAddFromGallery}
                                                disabled={isAdding}
                                                className="bg-emerald-600 text-white px-4 py-2 rounded-lg text-sm font-medium hover:bg-emerald-700 transition-colors flex items-center gap-2 disabled:opacity-50"
                                            >
                                                {isAdding ? <Loader2 size={14} className="animate-spin" /> : null}
                                                Add Selected
                                            </button>
                                        </div>
                                    </div>
                                )}
                            </>
                        )}
                    </div>
                )}
            </div>

            {/* Current Hero Images */}
            <div className="bg-white dark:bg-stone-900 rounded-xl border border-stone-200 dark:border-stone-800 p-4">
                <h3 className="text-sm font-medium text-stone-500 dark:text-stone-400 mb-4">
                    Current Hero Images ({heroImages.length})
                </h3>
                {heroImages.length === 0 ? (
                    <div className="text-center py-12 text-stone-500">
                        <ImageIcon size={48} className="mx-auto mb-3 opacity-30" />
                        <p>No hero images yet</p>
                        <p className="text-sm mt-1">Add images from gallery or paste a URL above</p>
                    </div>
                ) : (
                    <div className="grid grid-cols-3 md:grid-cols-6 gap-4">
                        {heroImages.map((img) => (
                            <div key={img.id} className="relative group rounded-lg overflow-hidden aspect-square bg-stone-200 dark:bg-stone-800">
                                <AdminImage src={img.url} alt="" className="w-full h-full" containerClassName="w-full h-full" />
                                <button
                                    onClick={() => handleRemoveHeroImage(img.id)}
                                    className="absolute top-2 right-2 p-1.5 bg-rose-500 rounded-full text-white opacity-0 group-hover:opacity-100 transition-opacity hover:bg-rose-600"
                                >
                                    <X size={14} />
                                </button>
                                <div className="absolute bottom-0 inset-x-0 bg-gradient-to-t from-black/60 to-transparent p-2 opacity-0 group-hover:opacity-100 transition-opacity">
                                    <span className="text-xs text-white/80 truncate block">#{img.sortOrder + 1}</span>
                                </div>
                            </div>
                        ))}
                    </div>
                )}
            </div>
        </div>
>>>>>>> ba45364d
    );
  };

  // Add from URL
  const handleAddFromUrl = async () => {
    if (!newHeroUrl.trim()) return;

    await addHeroImage({
      url: newHeroUrl.trim(),
      sortOrder: heroImages.length,
      active: true,
    });
    setNewHeroUrl("");
  };

  // Remove from hero grid
  const handleRemoveHeroImage = async (id: string) => {
    await deleteHeroImage(id);
  };

  // Select all in current tab
  const handleSelectAll = async () => {
    const unselected = sourceImages.filter((img) => !img.isSelected);
    for (const img of unselected) {
      await addHeroImage({
        url: img.url,
        sortOrder: heroImages.length,
        active: true,
      });
    }
    setSourceImages((prev) => prev.map((img) => ({ ...img, isSelected: true })));
  };

  // Deselect all
  const handleDeselectAll = async () => {
    for (const heroImg of heroImages) {
      await deleteHeroImage(heroImg.id);
    }
    setSourceImages((prev) => prev.map((img) => ({ ...img, isSelected: false })));
  };

  const selectedCount = heroImages.length;

  return (
    <SectionContainer title="Hero Shuffle Grid" onAdd={() => {}}>
      {/* Tabs */}
      <div className="mb-6 overflow-x-auto">
        <div className="flex gap-1 min-w-max border-b border-stone-200 dark:border-stone-700">
          {TABS.map((tab) => {
            const Icon = tab.icon;
            const isActive = activeTab === tab.id;

            return (
              <button
                key={tab.id}
                onClick={() => setActiveTab(tab.id)}
                className={`
                  flex items-center gap-2 px-4 py-2.5 text-sm font-medium
                  border-b-2 transition-colors
                  ${
                    isActive
                      ? "border-stone-900 text-stone-900 dark:border-stone-100 dark:text-stone-100"
                      : "border-transparent text-stone-500 hover:text-stone-700 dark:text-stone-400 dark:hover:text-stone-300"
                  }
                `}
              >
                <Icon size={16} />
                <span>{tab.label}</span>
              </button>
            );
          })}
        </div>
      </div>

      {/* URL Input (only for URL tab) */}
      {activeTab === "url" && (
        <div className="mb-6 flex gap-2">
          <input
            className="flex-1 p-3 border rounded-lg bg-white dark:bg-stone-900 border-stone-200 dark:border-stone-800 text-stone-900 dark:text-stone-100 outline-none focus:ring-2 focus:ring-stone-300 dark:focus:ring-stone-600"
            placeholder="Paste image URL here..."
            value={newHeroUrl}
            onChange={(e) => setNewHeroUrl(e.target.value)}
            onKeyDown={(e) => {
              if (e.key === "Enter") handleAddFromUrl();
            }}
          />
          <button
            onClick={handleAddFromUrl}
            disabled={!newHeroUrl.trim()}
            className="bg-stone-900 dark:bg-stone-100 text-white dark:text-stone-900 px-6 rounded-lg font-bold disabled:opacity-50 disabled:cursor-not-allowed hover:bg-stone-800 dark:hover:bg-stone-200 transition-colors"
          >
            Add
          </button>
        </div>
      )}

      {/* Batch Actions (for non-URL tabs) */}
      {activeTab !== "url" && (
        <div className="mb-4 flex items-center justify-between">
          <p className="text-sm text-stone-500 dark:text-stone-400">
            {loading ? (
              <span className="flex items-center gap-2">
                <Loader2 size={14} className="animate-spin" />
                Loading images...
              </span>
            ) : (
              `${sourceImages.length} images available`
            )}
          </p>
          <div className="flex gap-2">
            <button
              onClick={handleSelectAll}
              disabled={loading || sourceImages.length === 0}
              className="px-3 py-1.5 text-xs font-medium text-stone-600 dark:text-stone-400 hover:text-stone-900 dark:hover:text-stone-100 disabled:opacity-50"
            >
              Select All
            </button>
          </div>
        </div>
      )}

      {/* Image Grid (for non-URL tabs) */}
      {activeTab !== "url" && (
        <div className="grid grid-cols-2 sm:grid-cols-3 md:grid-cols-4 lg:grid-cols-6 gap-3 max-h-[400px] overflow-y-auto p-1">
          {loading ? (
            // Loading skeleton
            Array.from({ length: 12 }).map((_, i) => (
              <div
                key={i}
                className="aspect-square rounded-lg bg-stone-200 dark:bg-stone-800 animate-pulse"
              />
            ))
          ) : sourceImages.length === 0 ? (
            <div className="col-span-full py-12 text-center text-stone-400 dark:text-stone-500">
              <ImageIcon size={48} className="mx-auto mb-3 opacity-50" />
              <p>No images found in this category</p>
            </div>
          ) : (
            sourceImages.map((img) => (
              <SelectableImage
                key={img.id}
                id={img.id}
                url={img.url}
                source={img.source}
                title={img.title}
                isSelected={img.isSelected}
                onToggle={handleToggleImage}
              />
            ))
          )}
        </div>
      )}

      {/* Current Hero Images Section */}
      <div className="mt-8 pt-6 border-t border-stone-200 dark:border-stone-700">
        <div className="flex items-center justify-between mb-4">
          <h3 className="text-lg font-semibold text-stone-900 dark:text-stone-100">
            Current Hero Images ({selectedCount})
          </h3>
          {selectedCount > 0 && (
            <button
              onClick={handleDeselectAll}
              className="px-3 py-1.5 text-xs font-medium text-rose-600 hover:text-rose-700 dark:text-rose-400 dark:hover:text-rose-300"
            >
              Remove All
            </button>
          )}
        </div>

        {/* Adaptive Grid Preview with Shuffle Animation */}
        <AdaptiveHeroGrid
          images={heroImages.map((h) => ({ id: h.id, url: h.url }))}
          height="300px"
          animated
          showRemoveButton
          onImageClick={handleRemoveHeroImage}
          className="rounded-xl"
        />

        {selectedCount === 0 && (
          <p className="mt-4 text-center text-sm text-stone-400 dark:text-stone-500">
            Select images from the gallery above to add them to the hero grid
          </p>
        )}

        {/* Layout Info */}
        {selectedCount > 0 && (
          <p className="mt-3 text-xs text-stone-400 dark:text-stone-500 text-center">
            {selectedCount >= 16
              ? "4×4 Grid"
              : selectedCount >= 12
                ? "4×3 Grid"
                : selectedCount >= 9
                  ? "3×3 Grid"
                  : selectedCount >= 6
                    ? "3×2 Grid"
                    : selectedCount >= 4
                      ? "2×2 Grid"
                      : selectedCount >= 2
                        ? "Featured Layout"
                        : "Single Hero"}
            {" "}• Auto-adapts to image count
          </p>
        )}
      </div>

      {/* Mobile Action Bar */}
      <MobileActionBar
        selectedCount={selectedCount}
        onRemoveAll={handleDeselectAll}
      />
    </SectionContainer>
  );
};

// Mobile Action Bar Component
interface MobileActionBarProps {
  selectedCount: number;
  onRemoveAll: () => void;
}

function MobileActionBar({ selectedCount, onRemoveAll }: MobileActionBarProps) {
  if (selectedCount === 0) return null;

  return (
    <div className="fixed bottom-0 left-0 right-0 md:hidden bg-white dark:bg-stone-900 border-t border-stone-200 dark:border-stone-700 p-4 z-50">
      <div className="flex items-center justify-between max-w-lg mx-auto">
        <span className="text-sm font-medium text-stone-600 dark:text-stone-400">
          {selectedCount} image{selectedCount !== 1 ? "s" : ""} selected
        </span>
        <button
          onClick={onRemoveAll}
          className="px-4 py-2 text-sm font-medium text-rose-600 dark:text-rose-400 hover:bg-rose-50 dark:hover:bg-rose-900/20 rounded-lg transition-colors"
        >
          Clear All
        </button>
      </div>
    </div>
  );
}

export default HeroSection;<|MERGE_RESOLUTION|>--- conflicted
+++ resolved
@@ -1,12 +1,10 @@
 "use client";
 
-<<<<<<< HEAD
 import React, { useState, useEffect, useCallback } from "react";
-import { Link2, Loader2, Image as ImageIcon, FileText, Camera, Layers } from "lucide-react";
+import { Link2, Loader2, Image as ImageIcon, FileText, Camera, Layers, X, Check } from "lucide-react";
 import { useData } from "./store";
-import { SectionContainer } from "./AdminComponents";
-import { SelectableImage, type ImageSource } from "./SelectableImage";
-import { AdaptiveHeroGrid } from "@/components/shared/AdaptiveHeroGrid";
+import { AdminImage } from "../AdminImage";
+import { useAdminLocale } from "./useAdminLocale";
 
 // Tab configuration
 type TabId = "all" | "gallery" | "posts" | "moments" | "url";
@@ -26,6 +24,8 @@
 ];
 
 // Source image type from API
+type ImageSource = "gallery" | "post" | "moment";
+
 interface SourceImage {
   id: string;
   url: string;
@@ -38,15 +38,17 @@
 }
 
 export const HeroSection: React.FC = () => {
-  const { heroImages, addHeroImage, deleteHeroImage, refreshHeroImages } = useData();
+  const { heroImages, addHeroImage, deleteHeroImage } = useData();
+  const { t } = useAdminLocale();
 
   // State
   const [activeTab, setActiveTab] = useState<TabId>("all");
   const [sourceImages, setSourceImages] = useState<SourceImage[]>([]);
   const [loading, setLoading] = useState(false);
   const [newHeroUrl, setNewHeroUrl] = useState("");
-
-  // Fetch source images
+  const [isAdding, setIsAdding] = useState(false);
+
+  // Fetch source images from API
   const fetchSourceImages = useCallback(async (source?: string) => {
     setLoading(true);
     try {
@@ -122,264 +124,23 @@
       prev.map((img) =>
         img.id === imageId ? { ...img, isSelected: !img.isSelected } : img
       )
-=======
-import React, { useState } from 'react';
-import { X, Link2, Image as ImageIcon, Check, Loader2 } from 'lucide-react';
-import { useData } from './store';
-import { AdminImage } from '../AdminImage';
-import { useAdminLocale } from './useAdminLocale';
-
-type InputMode = 'url' | 'gallery';
-
-export const HeroSection: React.FC = () => {
-    const { heroImages, addHeroImage, deleteHeroImage, galleryItems, loading } = useData();
-    const { t } = useAdminLocale();
-    const [newHeroImage, setNewHeroImage] = useState('');
-    const [inputMode, setInputMode] = useState<InputMode>('gallery');
-    const [showGalleryPicker, setShowGalleryPicker] = useState(false);
-    const [selectedGalleryIds, setSelectedGalleryIds] = useState<Set<string>>(new Set());
-    const [isAdding, setIsAdding] = useState(false);
-
-    // Get existing hero image URLs to filter out from gallery
-    const existingUrls = new Set(heroImages.map(h => h.url));
-
-    // Filter gallery items that aren't already in hero images
-    const availableGalleryItems = galleryItems.filter(g => {
-        const url = g.filePath || g.url;
-        return url && !existingUrls.has(url);
-    });
-
-    const handleAddFromUrl = async () => {
-        if (!newHeroImage.trim()) return;
-        setIsAdding(true);
-        try {
-            await addHeroImage({
-                url: newHeroImage.trim(),
-                sortOrder: heroImages.length,
-                active: true
-            });
-            setNewHeroImage('');
-        } finally {
-            setIsAdding(false);
-        }
-    };
-
-    const handleAddFromGallery = async () => {
-        if (selectedGalleryIds.size === 0) return;
-        setIsAdding(true);
-        try {
-            const selectedItems = galleryItems.filter(g => selectedGalleryIds.has(g.id));
-            for (let i = 0; i < selectedItems.length; i++) {
-                const item = selectedItems[i];
-                if (!item) continue;
-                const url = item.filePath || item.url;
-                if (url) {
-                    await addHeroImage({
-                        url,
-                        sortOrder: heroImages.length + i,
-                        active: true
-                    });
-                }
-            }
-            setSelectedGalleryIds(new Set());
-            setShowGalleryPicker(false);
-        } finally {
-            setIsAdding(false);
-        }
-    };
-
-    const handleRemoveHeroImage = async (id: string) => {
-        await deleteHeroImage(id);
-    };
-
-    const toggleGallerySelection = (id: string) => {
-        setSelectedGalleryIds(prev => {
-            const next = new Set(prev);
-            if (next.has(id)) {
-                next.delete(id);
-            } else {
-                next.add(id);
-            }
-            return next;
-        });
-    };
-
-    return (
-        <div className="max-w-5xl mx-auto animate-in fade-in duration-500 pb-10">
-            <div className="flex flex-col sm:flex-row justify-between items-start sm:items-center gap-4 mb-8">
-                <div>
-                    <h2 className="text-2xl font-bold text-stone-800 dark:text-stone-100">{t('heroShuffleGrid')}</h2>
-                </div>
-            </div>
-
-            {/* Input Mode Tabs */}
-            <div className="mb-6 bg-white dark:bg-stone-900 rounded-xl border border-stone-200 dark:border-stone-800 p-4">
-                <div className="flex gap-2 mb-4">
-                    <button
-                        onClick={() => { setInputMode('gallery'); setShowGalleryPicker(true); }}
-                        className={`flex items-center gap-2 px-4 py-2 rounded-lg text-sm font-medium transition-all ${
-                            inputMode === 'gallery'
-                                ? 'bg-stone-900 text-white dark:bg-stone-100 dark:text-stone-900'
-                                : 'bg-stone-100 text-stone-600 hover:bg-stone-200 dark:bg-stone-800 dark:text-stone-400 dark:hover:bg-stone-700'
-                        }`}
-                    >
-                        <ImageIcon size={16} />
-                        {t('fromGallery')}
-                    </button>
-                    <button
-                        onClick={() => { setInputMode('url'); setShowGalleryPicker(false); }}
-                        className={`flex items-center gap-2 px-4 py-2 rounded-lg text-sm font-medium transition-all ${
-                            inputMode === 'url'
-                                ? 'bg-stone-900 text-white dark:bg-stone-100 dark:text-stone-900'
-                                : 'bg-stone-100 text-stone-600 hover:bg-stone-200 dark:bg-stone-800 dark:text-stone-400 dark:hover:bg-stone-700'
-                        }`}
-                    >
-                        <Link2 size={16} />
-                        {t('fromUrl')}
-                    </button>
-                </div>
-
-                {/* URL Input */}
-                {inputMode === 'url' && (
-                    <div className="flex gap-2">
-                        <input
-                            className="flex-1 p-3 border rounded-lg bg-stone-50 dark:bg-stone-800 border-stone-200 dark:border-stone-700 text-stone-900 dark:text-stone-100 outline-none focus:ring-2 focus:ring-stone-400 dark:focus:ring-stone-600 transition-all"
-                            placeholder={t('pasteImageUrl')}
-                            value={newHeroImage}
-                            onChange={e => setNewHeroImage(e.target.value)}
-                            onKeyDown={e => e.key === 'Enter' && handleAddFromUrl()}
-                        />
-                        <button
-                            onClick={handleAddFromUrl}
-                            disabled={!newHeroImage.trim() || isAdding}
-                            className="bg-stone-900 dark:bg-stone-100 text-white dark:text-stone-900 px-6 rounded-lg font-bold disabled:opacity-50 hover:opacity-90 transition-opacity flex items-center gap-2"
-                        >
-                            {isAdding ? <Loader2 size={16} className="animate-spin" /> : null}
-                            {t('add')}
-                        </button>
-                    </div>
-                )}
-
-                {/* Gallery Picker */}
-                {inputMode === 'gallery' && showGalleryPicker && (
-                    <div>
-                        {loading.gallery ? (
-                            <div className="flex items-center justify-center py-12">
-                                <Loader2 size={24} className="animate-spin text-stone-400" />
-                            </div>
-                        ) : availableGalleryItems.length === 0 ? (
-                            <div className="text-center py-12 text-stone-500">
-                                <ImageIcon size={48} className="mx-auto mb-3 opacity-30" />
-                                <p>No available images in gallery</p>
-                                <p className="text-sm mt-1">Upload images to gallery first or all images are already added</p>
-                            </div>
-                        ) : (
-                            <>
-                                <div className="grid grid-cols-4 sm:grid-cols-6 md:grid-cols-8 gap-2 max-h-64 overflow-y-auto p-1">
-                                    {availableGalleryItems.map((item) => {
-                                        const isSelected = selectedGalleryIds.has(item.id);
-                                        const thumbUrl = item.smallThumbPath || item.microThumbPath || item.filePath || item.url;
-                                        return (
-                                            <button
-                                                key={item.id}
-                                                onClick={() => toggleGallerySelection(item.id)}
-                                                className={`relative aspect-square rounded-lg overflow-hidden border-2 transition-all ${
-                                                    isSelected
-                                                        ? 'border-emerald-500 ring-2 ring-emerald-500/30'
-                                                        : 'border-transparent hover:border-stone-300 dark:hover:border-stone-600'
-                                                }`}
-                                            >
-                                                <AdminImage
-                                                    src={thumbUrl}
-                                                    alt={item.title || ''}
-                                                    className="w-full h-full"
-                                                    containerClassName="w-full h-full"
-                                                />
-                                                {isSelected && (
-                                                    <div className="absolute inset-0 bg-emerald-500/20 flex items-center justify-center">
-                                                        <div className="bg-emerald-500 rounded-full p-1">
-                                                            <Check size={12} className="text-white" />
-                                                        </div>
-                                                    </div>
-                                                )}
-                                            </button>
-                                        );
-                                    })}
-                                </div>
-                                {selectedGalleryIds.size > 0 && (
-                                    <div className="flex justify-between items-center mt-4 pt-4 border-t border-stone-200 dark:border-stone-700">
-                                        <span className="text-sm text-stone-500">
-                                            {selectedGalleryIds.size} image{selectedGalleryIds.size > 1 ? 's' : ''} selected
-                                        </span>
-                                        <div className="flex gap-2">
-                                            <button
-                                                onClick={() => setSelectedGalleryIds(new Set())}
-                                                className="px-4 py-2 text-sm text-stone-600 hover:text-stone-900 dark:text-stone-400 dark:hover:text-stone-100"
-                                            >
-                                                Clear
-                                            </button>
-                                            <button
-                                                onClick={handleAddFromGallery}
-                                                disabled={isAdding}
-                                                className="bg-emerald-600 text-white px-4 py-2 rounded-lg text-sm font-medium hover:bg-emerald-700 transition-colors flex items-center gap-2 disabled:opacity-50"
-                                            >
-                                                {isAdding ? <Loader2 size={14} className="animate-spin" /> : null}
-                                                Add Selected
-                                            </button>
-                                        </div>
-                                    </div>
-                                )}
-                            </>
-                        )}
-                    </div>
-                )}
-            </div>
-
-            {/* Current Hero Images */}
-            <div className="bg-white dark:bg-stone-900 rounded-xl border border-stone-200 dark:border-stone-800 p-4">
-                <h3 className="text-sm font-medium text-stone-500 dark:text-stone-400 mb-4">
-                    Current Hero Images ({heroImages.length})
-                </h3>
-                {heroImages.length === 0 ? (
-                    <div className="text-center py-12 text-stone-500">
-                        <ImageIcon size={48} className="mx-auto mb-3 opacity-30" />
-                        <p>No hero images yet</p>
-                        <p className="text-sm mt-1">Add images from gallery or paste a URL above</p>
-                    </div>
-                ) : (
-                    <div className="grid grid-cols-3 md:grid-cols-6 gap-4">
-                        {heroImages.map((img) => (
-                            <div key={img.id} className="relative group rounded-lg overflow-hidden aspect-square bg-stone-200 dark:bg-stone-800">
-                                <AdminImage src={img.url} alt="" className="w-full h-full" containerClassName="w-full h-full" />
-                                <button
-                                    onClick={() => handleRemoveHeroImage(img.id)}
-                                    className="absolute top-2 right-2 p-1.5 bg-rose-500 rounded-full text-white opacity-0 group-hover:opacity-100 transition-opacity hover:bg-rose-600"
-                                >
-                                    <X size={14} />
-                                </button>
-                                <div className="absolute bottom-0 inset-x-0 bg-gradient-to-t from-black/60 to-transparent p-2 opacity-0 group-hover:opacity-100 transition-opacity">
-                                    <span className="text-xs text-white/80 truncate block">#{img.sortOrder + 1}</span>
-                                </div>
-                            </div>
-                        ))}
-                    </div>
-                )}
-            </div>
-        </div>
->>>>>>> ba45364d
     );
   };
 
   // Add from URL
   const handleAddFromUrl = async () => {
     if (!newHeroUrl.trim()) return;
-
-    await addHeroImage({
-      url: newHeroUrl.trim(),
-      sortOrder: heroImages.length,
-      active: true,
-    });
-    setNewHeroUrl("");
+    setIsAdding(true);
+    try {
+      await addHeroImage({
+        url: newHeroUrl.trim(),
+        sortOrder: heroImages.length,
+        active: true,
+      });
+      setNewHeroUrl("");
+    } finally {
+      setIsAdding(false);
+    }
   };
 
   // Remove from hero grid
@@ -411,7 +172,15 @@
   const selectedCount = heroImages.length;
 
   return (
-    <SectionContainer title="Hero Shuffle Grid" onAdd={() => {}}>
+    <div className="max-w-5xl mx-auto animate-in fade-in duration-500 pb-10">
+      <div className="flex flex-col sm:flex-row justify-between items-start sm:items-center gap-4 mb-8">
+        <div>
+          <h2 className="text-2xl font-bold text-stone-800 dark:text-stone-100">
+            {t("heroShuffleGrid")}
+          </h2>
+        </div>
+      </div>
+
       {/* Tabs */}
       <div className="mb-6 overflow-x-auto">
         <div className="flex gap-1 min-w-max border-b border-stone-200 dark:border-stone-700">
@@ -443,87 +212,106 @@
 
       {/* URL Input (only for URL tab) */}
       {activeTab === "url" && (
-        <div className="mb-6 flex gap-2">
-          <input
-            className="flex-1 p-3 border rounded-lg bg-white dark:bg-stone-900 border-stone-200 dark:border-stone-800 text-stone-900 dark:text-stone-100 outline-none focus:ring-2 focus:ring-stone-300 dark:focus:ring-stone-600"
-            placeholder="Paste image URL here..."
-            value={newHeroUrl}
-            onChange={(e) => setNewHeroUrl(e.target.value)}
-            onKeyDown={(e) => {
-              if (e.key === "Enter") handleAddFromUrl();
-            }}
-          />
-          <button
-            onClick={handleAddFromUrl}
-            disabled={!newHeroUrl.trim()}
-            className="bg-stone-900 dark:bg-stone-100 text-white dark:text-stone-900 px-6 rounded-lg font-bold disabled:opacity-50 disabled:cursor-not-allowed hover:bg-stone-800 dark:hover:bg-stone-200 transition-colors"
-          >
-            Add
-          </button>
+        <div className="bg-white dark:bg-stone-900 rounded-xl border border-stone-200 dark:border-stone-800 p-4 mb-6">
+          <div className="flex gap-2">
+            <input
+              className="flex-1 p-3 border rounded-lg bg-stone-50 dark:bg-stone-800 border-stone-200 dark:border-stone-700 text-stone-900 dark:text-stone-100 outline-none focus:ring-2 focus:ring-stone-400 dark:focus:ring-stone-600 transition-all"
+              placeholder={t("pasteImageUrl")}
+              value={newHeroUrl}
+              onChange={(e) => setNewHeroUrl(e.target.value)}
+              onKeyDown={(e) => {
+                if (e.key === "Enter") handleAddFromUrl();
+              }}
+            />
+            <button
+              onClick={handleAddFromUrl}
+              disabled={!newHeroUrl.trim() || isAdding}
+              className="bg-stone-900 dark:bg-stone-100 text-white dark:text-stone-900 px-6 rounded-lg font-bold disabled:opacity-50 hover:opacity-90 transition-opacity flex items-center gap-2"
+            >
+              {isAdding ? <Loader2 size={16} className="animate-spin" /> : null}
+              {t("add")}
+            </button>
+          </div>
         </div>
       )}
 
-      {/* Batch Actions (for non-URL tabs) */}
+      {/* Image Selection Grid (for non-URL tabs) */}
       {activeTab !== "url" && (
-        <div className="mb-4 flex items-center justify-between">
-          <p className="text-sm text-stone-500 dark:text-stone-400">
+        <div className="bg-white dark:bg-stone-900 rounded-xl border border-stone-200 dark:border-stone-800 p-4 mb-6">
+          <div className="mb-4 flex items-center justify-between">
+            <p className="text-sm text-stone-500 dark:text-stone-400">
+              {loading ? (
+                <span className="flex items-center gap-2">
+                  <Loader2 size={14} className="animate-spin" />
+                  Loading images...
+                </span>
+              ) : (
+                `${sourceImages.length} images available`
+              )}
+            </p>
+            <div className="flex gap-2">
+              <button
+                onClick={handleSelectAll}
+                disabled={loading || sourceImages.length === 0}
+                className="px-3 py-1.5 text-xs font-medium text-stone-600 dark:text-stone-400 hover:text-stone-900 dark:hover:text-stone-100 disabled:opacity-50"
+              >
+                Select All
+              </button>
+            </div>
+          </div>
+
+          <div className="grid grid-cols-4 sm:grid-cols-6 md:grid-cols-8 gap-2 max-h-64 overflow-y-auto p-1">
             {loading ? (
-              <span className="flex items-center gap-2">
-                <Loader2 size={14} className="animate-spin" />
-                Loading images...
-              </span>
+              // Loading skeleton
+              Array.from({ length: 12 }).map((_, i) => (
+                <div
+                  key={i}
+                  className="aspect-square rounded-lg bg-stone-200 dark:bg-stone-800 animate-pulse"
+                />
+              ))
+            ) : sourceImages.length === 0 ? (
+              <div className="col-span-full py-12 text-center text-stone-400 dark:text-stone-500">
+                <ImageIcon size={48} className="mx-auto mb-3 opacity-50" />
+                <p>No images found in this category</p>
+              </div>
             ) : (
-              `${sourceImages.length} images available`
+              sourceImages.map((img) => {
+                const isSelected = img.isSelected;
+                return (
+                  <button
+                    key={img.id}
+                    onClick={() => handleToggleImage(img.id)}
+                    className={`relative aspect-square rounded-lg overflow-hidden border-2 transition-all ${
+                      isSelected
+                        ? "border-emerald-500 ring-2 ring-emerald-500/30"
+                        : "border-transparent hover:border-stone-300 dark:hover:border-stone-600"
+                    }`}
+                  >
+                    <AdminImage
+                      src={img.url}
+                      alt={img.title || ""}
+                      className="w-full h-full"
+                      containerClassName="w-full h-full"
+                    />
+                    {isSelected && (
+                      <div className="absolute inset-0 bg-emerald-500/20 flex items-center justify-center">
+                        <div className="bg-emerald-500 rounded-full p-1">
+                          <Check size={12} className="text-white" />
+                        </div>
+                      </div>
+                    )}
+                  </button>
+                );
+              })
             )}
-          </p>
-          <div className="flex gap-2">
-            <button
-              onClick={handleSelectAll}
-              disabled={loading || sourceImages.length === 0}
-              className="px-3 py-1.5 text-xs font-medium text-stone-600 dark:text-stone-400 hover:text-stone-900 dark:hover:text-stone-100 disabled:opacity-50"
-            >
-              Select All
-            </button>
           </div>
         </div>
       )}
 
-      {/* Image Grid (for non-URL tabs) */}
-      {activeTab !== "url" && (
-        <div className="grid grid-cols-2 sm:grid-cols-3 md:grid-cols-4 lg:grid-cols-6 gap-3 max-h-[400px] overflow-y-auto p-1">
-          {loading ? (
-            // Loading skeleton
-            Array.from({ length: 12 }).map((_, i) => (
-              <div
-                key={i}
-                className="aspect-square rounded-lg bg-stone-200 dark:bg-stone-800 animate-pulse"
-              />
-            ))
-          ) : sourceImages.length === 0 ? (
-            <div className="col-span-full py-12 text-center text-stone-400 dark:text-stone-500">
-              <ImageIcon size={48} className="mx-auto mb-3 opacity-50" />
-              <p>No images found in this category</p>
-            </div>
-          ) : (
-            sourceImages.map((img) => (
-              <SelectableImage
-                key={img.id}
-                id={img.id}
-                url={img.url}
-                source={img.source}
-                title={img.title}
-                isSelected={img.isSelected}
-                onToggle={handleToggleImage}
-              />
-            ))
-          )}
-        </div>
-      )}
-
-      {/* Current Hero Images Section */}
-      <div className="mt-8 pt-6 border-t border-stone-200 dark:border-stone-700">
+      {/* Current Hero Images */}
+      <div className="bg-white dark:bg-stone-900 rounded-xl border border-stone-200 dark:border-stone-800 p-4">
         <div className="flex items-center justify-between mb-4">
-          <h3 className="text-lg font-semibold text-stone-900 dark:text-stone-100">
+          <h3 className="text-sm font-medium text-stone-500 dark:text-stone-400">
             Current Hero Images ({selectedCount})
           </h3>
           {selectedCount > 0 && (
@@ -536,76 +324,43 @@
           )}
         </div>
 
-        {/* Adaptive Grid Preview with Shuffle Animation */}
-        <AdaptiveHeroGrid
-          images={heroImages.map((h) => ({ id: h.id, url: h.url }))}
-          height="300px"
-          animated
-          showRemoveButton
-          onImageClick={handleRemoveHeroImage}
-          className="rounded-xl"
-        />
-
-        {selectedCount === 0 && (
-          <p className="mt-4 text-center text-sm text-stone-400 dark:text-stone-500">
-            Select images from the gallery above to add them to the hero grid
-          </p>
+        {selectedCount === 0 ? (
+          <div className="text-center py-12 text-stone-500">
+            <ImageIcon size={48} className="mx-auto mb-3 opacity-30" />
+            <p>No hero images yet</p>
+            <p className="text-sm mt-1">Select images from the tabs above</p>
+          </div>
+        ) : (
+          <div className="grid grid-cols-3 md:grid-cols-6 gap-4">
+            {heroImages.map((img) => (
+              <div
+                key={img.id}
+                className="relative group rounded-lg overflow-hidden aspect-square bg-stone-200 dark:bg-stone-800"
+              >
+                <AdminImage
+                  src={img.url}
+                  alt=""
+                  className="w-full h-full"
+                  containerClassName="w-full h-full"
+                />
+                <button
+                  onClick={() => handleRemoveHeroImage(img.id)}
+                  className="absolute top-2 right-2 p-1.5 bg-rose-500 rounded-full text-white opacity-0 group-hover:opacity-100 transition-opacity hover:bg-rose-600"
+                >
+                  <X size={14} />
+                </button>
+                <div className="absolute bottom-0 inset-x-0 bg-gradient-to-t from-black/60 to-transparent p-2 opacity-0 group-hover:opacity-100 transition-opacity">
+                  <span className="text-xs text-white/80 truncate block">
+                    #{img.sortOrder + 1}
+                  </span>
+                </div>
+              </div>
+            ))}
+          </div>
         )}
-
-        {/* Layout Info */}
-        {selectedCount > 0 && (
-          <p className="mt-3 text-xs text-stone-400 dark:text-stone-500 text-center">
-            {selectedCount >= 16
-              ? "4×4 Grid"
-              : selectedCount >= 12
-                ? "4×3 Grid"
-                : selectedCount >= 9
-                  ? "3×3 Grid"
-                  : selectedCount >= 6
-                    ? "3×2 Grid"
-                    : selectedCount >= 4
-                      ? "2×2 Grid"
-                      : selectedCount >= 2
-                        ? "Featured Layout"
-                        : "Single Hero"}
-            {" "}• Auto-adapts to image count
-          </p>
-        )}
-      </div>
-
-      {/* Mobile Action Bar */}
-      <MobileActionBar
-        selectedCount={selectedCount}
-        onRemoveAll={handleDeselectAll}
-      />
-    </SectionContainer>
-  );
-};
-
-// Mobile Action Bar Component
-interface MobileActionBarProps {
-  selectedCount: number;
-  onRemoveAll: () => void;
-}
-
-function MobileActionBar({ selectedCount, onRemoveAll }: MobileActionBarProps) {
-  if (selectedCount === 0) return null;
-
-  return (
-    <div className="fixed bottom-0 left-0 right-0 md:hidden bg-white dark:bg-stone-900 border-t border-stone-200 dark:border-stone-700 p-4 z-50">
-      <div className="flex items-center justify-between max-w-lg mx-auto">
-        <span className="text-sm font-medium text-stone-600 dark:text-stone-400">
-          {selectedCount} image{selectedCount !== 1 ? "s" : ""} selected
-        </span>
-        <button
-          onClick={onRemoveAll}
-          className="px-4 py-2 text-sm font-medium text-rose-600 dark:text-rose-400 hover:bg-rose-50 dark:hover:bg-rose-900/20 rounded-lg transition-colors"
-        >
-          Clear All
-        </button>
       </div>
     </div>
   );
-}
+};
 
 export default HeroSection;