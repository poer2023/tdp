/**
 * Credentials Content Component
 *
 * Client component for displaying and filtering credentials.
 * Separated from server component to enable dynamic loading.
 *
 * @see docs/modular-development-playbook.md
 */

"use client";

import Link from "next/link";
import { t } from "@/lib/admin-translations";
import type { AdminLocale } from "@/lib/admin-translations";
import type { CredentialPlatform, CredentialType } from "@prisma/client";

type Credential = {
  id: string;
  platform: CredentialPlatform;
  type: CredentialType;
  isValid: boolean;
  usageCount: number;
  failureCount: number;
  lastValidatedAt: Date | null;
};

type CredentialsContentProps = {
  credentials: Credential[];
  locale: AdminLocale;
};

export function CredentialsContent({ credentials, locale }: CredentialsContentProps) {
  if (credentials.length === 0) {
    return (
      <div className="rounded-lg border border-zinc-200 bg-white p-12 text-center dark:border-zinc-800 dark:bg-zinc-900">
        <p className="text-sm text-zinc-500 dark:text-zinc-400">{t(locale, "noCredentials")}</p>
        <p className="mt-1 text-xs text-zinc-400 dark:text-zinc-500">
          {t(locale, "createFirstCredential")}
        </p>
      </div>
    );
  }

  return (
    <div className="grid gap-4 sm:grid-cols-2 lg:grid-cols-3">
      {credentials.map((credential) => (
        <Link
          key={credential.id}
          href={`/admin/credentials/${credential.id}`}
          className="group block rounded-lg border border-zinc-200 bg-white p-4 transition-all hover:border-zinc-300 hover:shadow-sm dark:border-zinc-800 dark:bg-zinc-900 dark:hover:border-zinc-700"
        >
          {/* Platform & Status */}
          <div className="flex items-start justify-between">
            <div>
              <span className="inline-flex items-center rounded-full bg-zinc-100 px-2.5 py-0.5 text-xs font-medium text-zinc-700 dark:bg-zinc-800 dark:text-zinc-300">
                {t(locale, credential.platform.toLowerCase() as "steam" | "bilibili" | "douban")}
              </span>
            </div>
            <span
              className={`inline-flex items-center rounded-full px-2 py-0.5 text-xs font-medium ${
                credential.isValid
                  ? "bg-green-100 text-green-800 dark:bg-green-950/20 dark:text-green-400"
                  : "bg-red-100 text-red-800 dark:bg-red-950/20 dark:text-red-400"
              }`}
            >
              {credential.isValid ? t(locale, "isValid") : t(locale, "isInvalid")}
            </span>
          </div>

          {/* Type */}
          <div className="mt-3">
            <h3 className="text-sm font-medium text-zinc-900 dark:text-zinc-100">
              {t(
                locale,
                credential.type === "API_KEY"
                  ? "apiKey"
                  : credential.type === "COOKIE"
                    ? "cookie"
                    : "oauthToken"
              )}
            </h3>
            <p className="mt-1 text-xs text-zinc-500 dark:text-zinc-400">
              ID: {credential.id.slice(0, 12)}...
            </p>
          </div>

          {/* Stats */}
          <div className="mt-4 grid grid-cols-2 gap-3 text-xs">
            <div>
              <span className="text-zinc-500 dark:text-zinc-400">{t(locale, "usageCount")}</span>
              <div className="mt-0.5 font-medium text-zinc-900 dark:text-zinc-100">
                {credential.usageCount}
              </div>
            </div>
            <div>
              <span className="text-zinc-500 dark:text-zinc-400">{t(locale, "failureCount")}</span>
              <div className="mt-0.5 font-medium text-zinc-900 dark:text-zinc-100">
                {credential.failureCount}
              </div>
            </div>
          </div>

          {/* Last Validated */}
          {credential.lastValidatedAt && (
            <div className="mt-3 text-xs text-zinc-500 dark:text-zinc-400">
              {t(locale, "lastValidated")}:{" "}
              {new Date(credential.lastValidatedAt).toLocaleDateString(
                locale === "zh" ? "zh-CN" : "en-US",
                {
                  year: "numeric",
                  month: "2-digit",
<<<<<<< HEAD
                  day: "2-digit"
=======
                  day: "2-digit",
>>>>>>> c0c27174
                }
              )}
            </div>
          )}
        </Link>
      ))}
    </div>
  );
}<|MERGE_RESOLUTION|>--- conflicted
+++ resolved
@@ -109,11 +109,7 @@
                 {
                   year: "numeric",
                   month: "2-digit",
-<<<<<<< HEAD
-                  day: "2-digit"
-=======
                   day: "2-digit",
->>>>>>> c0c27174
                 }
               )}
             </div>
