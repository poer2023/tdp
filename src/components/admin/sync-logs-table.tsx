"use client";

/**
 * Sync Logs Table Component
 * Detailed sync job logs table with expandable error details
 */

import { useState } from "react";
import type { SyncJobLog, SyncJobStatus } from "@prisma/client";
import { format } from "date-fns";
import Image from "next/image";

type MediaWatchItem = {
  id: string;
  title: string;
  cover: string | null;
  url: string | null;
  watchedAt: Date;
  externalId: string;
};

type SyncJobLogWithItems = SyncJobLog & {
  syncedItems?: MediaWatchItem[];
};

type SyncLogsTableProps = {
  logs: SyncJobLogWithItems[];
};

export function SyncLogsTable({ logs }: SyncLogsTableProps) {
  const [expandedRow, setExpandedRow] = useState<string | null>(null);

  const getStatusBadge = (status: SyncJobStatus) => {
    const styles: Record<SyncJobStatus, string> = {
      SUCCESS: "bg-green-100 text-green-800 dark:bg-green-950/20 dark:text-green-400",
      FAILED: "bg-red-100 text-red-800 dark:bg-red-950/20 dark:text-red-400",
      RUNNING: "bg-blue-100 text-blue-800 dark:bg-blue-950/20 dark:text-blue-400",
      PENDING: "bg-yellow-100 text-yellow-800 dark:bg-yellow-950/20 dark:text-yellow-400",
      PARTIAL: "bg-orange-100 text-orange-800 dark:bg-orange-950/20 dark:text-orange-400",
    };

    const labels: Record<SyncJobStatus, string> = {
      SUCCESS: "✅ Success",
      FAILED: "❌ Failed",
      RUNNING: "🔄 Running",
      PENDING: "⏳ Pending",
      PARTIAL: "⚠️ Partial",
    };

    return (
      <span
        className={`inline-flex rounded-full px-2 py-1 text-xs font-semibold ${styles[status]}`}
      >
        {labels[status]}
      </span>
    );
  };

  const toggleExpand = (id: string) => {
    setExpandedRow(expandedRow === id ? null : id);
  };

  return (
    <div className="space-y-2">
      {logs.length === 0 ? (
        <div className="rounded-lg border border-zinc-200 bg-white p-12 text-center dark:border-zinc-800 dark:bg-zinc-900">
          <p className="text-sm text-zinc-500 dark:text-zinc-400">
            No logs found matching your filters
          </p>
        </div>
      ) : (
        logs.map((log) => (
          <div
            key={log.id}
            className="rounded-lg border border-zinc-200 bg-white dark:border-zinc-800 dark:bg-zinc-900"
          >
            {/* Main Row */}
            <div className="p-4 hover:bg-zinc-50 dark:hover:bg-zinc-800/50">
              <div className="grid grid-cols-1 items-start gap-4 md:grid-cols-12">
                {/* Platform & Status */}
                <div className="md:col-span-3">
                  <div className="text-sm font-medium text-zinc-900 dark:text-zinc-100">
                    {log.platform.toUpperCase()}
                  </div>
                  <div className="mt-1">{getStatusBadge(log.status)}</div>
                </div>

                {/* Time & Duration */}
                <div className="text-sm md:col-span-3">
                  <div className="text-zinc-600 dark:text-zinc-400">
                    {log.startedAt
                      ? format(new Date(log.startedAt), "MMM d, yyyy HH:mm:ss")
                      : "Not started"}
                  </div>
                  {log.duration && (
                    <div className="mt-0.5 text-xs text-zinc-500 dark:text-zinc-500">
                      Duration: {(log.duration / 1000).toFixed(1)}s
                    </div>
                  )}
                </div>

                {/* Items */}
                <div className="text-sm md:col-span-2">
                  <div className="text-zinc-600 dark:text-zinc-400">
                    {log.itemsSuccess}/{log.itemsTotal} items
                  </div>
                  {log.itemsFailed > 0 && (
                    <div className="mt-0.5 text-xs text-red-600 dark:text-red-400">
                      {log.itemsFailed} failed
                    </div>
                  )}
                </div>

                {/* Triggered By */}
                <div className="text-sm text-zinc-600 md:col-span-2 dark:text-zinc-400">
                  <span className="inline-flex items-center gap-1 rounded bg-zinc-100 px-2 py-0.5 text-xs font-medium text-zinc-700 dark:bg-zinc-800 dark:text-zinc-300">
                    {log.triggeredBy}
                  </span>
                </div>

                {/* Expand Button */}
                <div className="text-right md:col-span-2">
                  <button
                    onClick={() => toggleExpand(log.id)}
                    className="text-sm text-blue-600 hover:text-blue-900 dark:text-blue-400 dark:hover:text-blue-300"
                  >
                    {expandedRow === log.id ? "Hide Details" : "Show Details"}
                  </button>
                </div>
              </div>
            </div>

            {/* Expanded Details */}
            {expandedRow === log.id && (
              <div className="border-t border-zinc-200 bg-zinc-50 p-4 dark:border-zinc-800 dark:bg-zinc-800/50">
                <div className="grid gap-4 md:grid-cols-2">
                  {/* Left Column */}
                  <div className="space-y-3">
                    <div>
                      <h4 className="text-xs font-semibold text-zinc-500 uppercase dark:text-zinc-400">
                        Job Details
                      </h4>
                      <div className="mt-1 space-y-1 text-sm">
                        <div>
                          <span className="text-zinc-600 dark:text-zinc-400">Job ID:</span>{" "}
                          <code className="font-mono text-xs text-zinc-900 dark:text-zinc-100">
                            {log.id}
                          </code>
                        </div>
                        {log.jobType && (
                          <div>
                            <span className="text-zinc-600 dark:text-zinc-400">Type:</span>{" "}
                            <span className="text-zinc-900 dark:text-zinc-100">{log.jobType}</span>
                          </div>
                        )}
                        {log.credentialId && (
                          <div>
                            <span className="text-zinc-600 dark:text-zinc-400">Credential ID:</span>{" "}
                            <code className="font-mono text-xs text-zinc-900 dark:text-zinc-100">
                              {log.credentialId}
                            </code>
                          </div>
                        )}
                      </div>
                    </div>

                    {log.message && (
                      <div>
                        <h4 className="text-xs font-semibold text-zinc-500 uppercase dark:text-zinc-400">
                          Message
                        </h4>
                        <p className="mt-1 text-sm text-zinc-700 dark:text-zinc-300">
                          {log.message}
                        </p>
                      </div>
                    )}

                    {log.metrics && (
                      <div>
                        <h4 className="text-xs font-semibold text-zinc-500 uppercase dark:text-zinc-400">
                          Metrics
                        </h4>
                        <pre className="mt-1 overflow-x-auto rounded bg-zinc-100 p-2 text-xs text-zinc-900 dark:bg-zinc-900 dark:text-zinc-100">
                          {JSON.stringify(log.metrics, null, 2)}
                        </pre>
                      </div>
                    )}
                  </div>

                  {/* Right Column */}
                  <div className="space-y-3">
                    {log.message && log.status === "FAILED" && (
                      <div>
                        <h4 className="text-xs font-semibold text-red-600 uppercase dark:text-red-400">
                          Error
                        </h4>
                        <p className="mt-1 text-sm text-red-700 dark:text-red-300">{log.message}</p>
                      </div>
                    )}

                    {log.errorStack && (
                      <div>
                        <h4 className="text-xs font-semibold text-red-600 uppercase dark:text-red-400">
                          Stack Trace
                        </h4>
                        <pre className="mt-1 overflow-x-auto rounded bg-red-50 p-2 text-xs text-red-900 dark:bg-red-950/20 dark:text-red-300">
                          {log.errorStack}
                        </pre>
                      </div>
                    )}

                    {log.errorDetails && (
                      <div>
                        <h4 className="text-xs font-semibold text-red-600 uppercase dark:text-red-400">
                          Error Details
                        </h4>
                        <pre className="mt-1 overflow-x-auto rounded bg-red-50 p-2 text-xs text-red-900 dark:bg-red-950/20 dark:text-red-300">
                          {JSON.stringify(log.errorDetails, null, 2)}
                        </pre>
                      </div>
                    )}
                  </div>
                </div>

                {/* Synced Items Section */}
                {log.syncedItems && log.syncedItems.length > 0 && (
                  <div className="mt-4 border-t border-zinc-200 pt-4 dark:border-zinc-700">
                    <h4 className="mb-3 text-xs font-semibold text-zinc-500 uppercase dark:text-zinc-400">
                      Synced Content ({log.syncedItems.length} items)
                    </h4>
                    <div className="max-h-96 space-y-2 overflow-y-auto">
                      {log.syncedItems.map((item) => (
                        <div
                          key={item.id}
                          className="flex gap-3 rounded-lg border border-zinc-200 bg-white p-3 transition-colors hover:bg-zinc-50 dark:border-zinc-700 dark:bg-zinc-900 dark:hover:bg-zinc-800/50"
                        >
                          {/* Cover Image */}
                          {item.cover && (
                            <div className="relative h-16 w-24 flex-shrink-0 overflow-hidden rounded">
                              <Image
                                src={item.cover}
                                alt={item.title}
                                fill
                                className="object-cover"
                                unoptimized
                              />
                            </div>
                          )}

                          {/* Content Info */}
<<<<<<< HEAD
                          <div className="flex-1 min-w-0">
=======
                          <div className="min-w-0 flex-1">
>>>>>>> c0c27174
                            <h5 className="truncate text-sm font-medium text-zinc-900 dark:text-zinc-100">
                              {item.title}
                            </h5>
                            <div className="mt-1 flex items-center gap-3 text-xs text-zinc-500 dark:text-zinc-400">
                              <span>
                                Watched: {format(new Date(item.watchedAt), "MMM d, yyyy HH:mm")}
                              </span>
                              {item.url && (
                                <>
                                  <span>·</span>
                                  <a
                                    href={item.url}
                                    target="_blank"
                                    rel="noopener noreferrer"
                                    className="text-blue-600 hover:text-blue-800 hover:underline dark:text-blue-400 dark:hover:text-blue-300"
                                  >
                                    View
                                  </a>
                                </>
                              )}
                            </div>
                          </div>
                        </div>
                      ))}
                    </div>
                  </div>
                )}
              </div>
            )}
          </div>
        ))
      )}
    </div>
  );
}<|MERGE_RESOLUTION|>--- conflicted
+++ resolved
@@ -248,11 +248,7 @@
                           )}
 
                           {/* Content Info */}
-<<<<<<< HEAD
-                          <div className="flex-1 min-w-0">
-=======
                           <div className="min-w-0 flex-1">
->>>>>>> c0c27174
                             <h5 className="truncate text-sm font-medium text-zinc-900 dark:text-zinc-100">
                               {item.title}
                             </h5>
