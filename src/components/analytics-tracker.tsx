"use client";

import { useEffect } from "react";
import { usePathname } from "next/navigation";

// Use native Web Crypto API for fingerprint generation (lighter than crypto-js)
async function sha256(message: string): Promise<string> {
  const msgBuffer = new TextEncoder().encode(message);
  const hashBuffer = await crypto.subtle.digest("SHA-256", msgBuffer);
  const hashArray = Array.from(new Uint8Array(hashBuffer));
  return hashArray.map((b) => b.toString(16).padStart(2, "0")).join("");
}

export function AnalyticsTracker({ locale }: { locale: string }) {
  const pathname = usePathname();

  useEffect(() => {
    // Generate browser fingerprint (privacy-friendly, no IP storage)
    const generateFingerprint = async (): Promise<string> => {
      const userAgent = navigator.userAgent;
      const screenResolution = `${screen.width}x${screen.height}`;
      const timezone = Intl.DateTimeFormat().resolvedOptions().timeZone;
      const language = navigator.language;

      const fingerprintData = `${userAgent}|${screenResolution}|${timezone}|${language}`;
      return sha256(fingerprintData);
    };

    const trackPageView = async () => {
      try {
        const fingerprint = await generateFingerprint();
        const referer = document.referrer || "";

        const data = JSON.stringify({
          path: pathname,
          locale,
          fingerprint,
          referer,
        });

        // Use sendBeacon for reliable tracking even on page unload
        if (navigator.sendBeacon) {
          const blob = new Blob([data], { type: "application/json" });
          navigator.sendBeacon("/api/analytics/track", blob);
        } else {
          // Fallback for browsers without sendBeacon
          fetch("/api/analytics/track", {
            method: "POST",
            headers: { "Content-Type": "application/json" },
            body: data,
            keepalive: true,
          }).catch(() => { }); // Silent failure
        }
      } catch {
        // Silent failure - don't break page functionality
<<<<<<< HEAD

=======
>>>>>>> 5e41f5c9
      }
    };

    // Track page view asynchronously
    trackPageView();
  }, [pathname, locale]);

  return null; // No UI, just tracking
}<|MERGE_RESOLUTION|>--- conflicted
+++ resolved
@@ -53,10 +53,6 @@
         }
       } catch {
         // Silent failure - don't break page functionality
-<<<<<<< HEAD
-
-=======
->>>>>>> 5e41f5c9
       }
     };
 
