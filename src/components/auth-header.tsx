"use client";

import { signOut, useSession } from "next-auth/react";
import type { Session } from "next-auth";
import Image from "next/image";
import Link from "next/link";
import { useState, useRef, useEffect } from "react";
import { useRouter } from "next/navigation";

export function AuthHeader() {
  const { data: session, status } = useSession();
  const router = useRouter();
  const [isMenuOpen, setIsMenuOpen] = useState(false);
  const menuRef = useRef<HTMLDivElement>(null);
  const buttonRef = useRef<HTMLButtonElement>(null);
  type SessionUser = Session["user"];
  const lastKnownUserRef = useRef<SessionUser | null>(session?.user ?? null);

  useEffect(() => {
    if (session?.user) {
      lastKnownUserRef.current = session.user;
    }
  }, [session]);

  // Close menu on Esc key
  useEffect(() => {
    const handleEscape = (e: KeyboardEvent) => {
      if (e.key === "Escape" && isMenuOpen) {
        setIsMenuOpen(false);
        buttonRef.current?.focus();
      }
    };

    document.addEventListener("keydown", handleEscape);
    return () => document.removeEventListener("keydown", handleEscape);
  }, [isMenuOpen]);

  // Close menu on outside click
  useEffect(() => {
    const handleClickOutside = (e: MouseEvent) => {
      if (
        menuRef.current &&
        !menuRef.current.contains(e.target as Node) &&
        !buttonRef.current?.contains(e.target as Node)
      ) {
        setIsMenuOpen(false);
      }
    };

    if (isMenuOpen) {
      document.addEventListener("mousedown", handleClickOutside);
      return () => document.removeEventListener("mousedown", handleClickOutside);
    }

    return undefined;
  }, [isMenuOpen]);

  // Handle keyboard navigation in menu
  const handleMenuKeyDown = (e: React.KeyboardEvent) => {
    if (e.key === "ArrowDown" || e.key === "ArrowUp") {
      e.preventDefault();
      const menuItems = menuRef.current?.querySelectorAll(
        'a[role="menuitem"], button[role="menuitem"]'
      );
      if (!menuItems) return;

      const currentIndex = Array.from(menuItems).indexOf(document.activeElement as HTMLElement);
      const nextIndex =
        e.key === "ArrowDown"
          ? (currentIndex + 1) % menuItems.length
          : (currentIndex - 1 + menuItems.length) % menuItems.length;

      (menuItems[nextIndex] as HTMLElement).focus();
    }
  };

  // Loading state - SSR compatible
  const isLoading = status === "loading";
  const user = session?.user ?? lastKnownUserRef.current ?? null;
  const isSignedIn = Boolean(user);

  // Signed in state
  if (isSignedIn) {
    return (
      <div className="relative">
        <button
          ref={buttonRef}
          onClick={() => setIsMenuOpen(true)}
          aria-haspopup="menu"
          aria-expanded={isMenuOpen}
          aria-label="User menu"
          data-state={isMenuOpen ? "open" : "closed"}
          className="flex items-center gap-1.5 rounded-full border border-zinc-200 p-0.5 pr-2 transition-colors hover:border-zinc-300 focus:ring-2 focus:ring-zinc-400 focus:outline-none dark:border-zinc-800 dark:hover:border-zinc-700"
        >
          {user?.image ? (
            <Image
              src={user.image}
              alt={user.name || "User"}
              width={28}
              height={28}
<<<<<<< HEAD
              sizes="28px"
              className="rounded-full"
              style={{ objectFit: "cover" }}
=======
              className="rounded-full object-cover"
              style={{ width: "auto", height: "auto" }}
>>>>>>> b61ebf94
              data-testid="user-avatar"
            />
          ) : (
            <div
              className="flex h-7 w-7 items-center justify-center rounded-full bg-zinc-200 text-xs font-medium text-zinc-700 dark:bg-zinc-800 dark:text-zinc-300"
              data-testid="user-avatar"
            >
              {user?.name?.charAt(0).toUpperCase() || "U"}
            </div>
          )}
          <span className="hidden text-sm font-medium text-zinc-700 md:inline dark:text-zinc-300">
            {user?.name || "User"}
          </span>
          <svg
            className={`h-3.5 w-3.5 text-zinc-500 transition-transform ${isMenuOpen ? "rotate-180" : ""}`}
            fill="none"
            stroke="currentColor"
            viewBox="0 0 24 24"
          >
            <path strokeLinecap="round" strokeLinejoin="round" strokeWidth={2} d="M19 9l-7 7-7-7" />
          </svg>
        </button>

        {isMenuOpen && (
          <div
            ref={menuRef}
            role="menu"
            aria-orientation="vertical"
            onKeyDown={handleMenuKeyDown}
            className="absolute left-0 mt-2 w-48 rounded-lg border border-zinc-200 bg-white py-1 shadow-lg dark:border-zinc-800 dark:bg-zinc-900"
          >
            <Link
              href="/admin"
              role="menuitem"
              onClick={() => setIsMenuOpen(false)}
              className="block px-4 py-2 text-sm text-zinc-700 hover:bg-zinc-100 focus:bg-zinc-100 focus:outline-none dark:text-zinc-300 dark:hover:bg-zinc-800 dark:focus:bg-zinc-800"
            >
              Dashboard
            </Link>
            <button
              role="menuitem"
              onClick={() => {
                setIsMenuOpen(false);
                signOut({ callbackUrl: window.location.pathname });
              }}
              className="w-full px-4 py-2 text-left text-sm text-zinc-700 hover:bg-zinc-100 focus:bg-zinc-100 focus:outline-none dark:text-zinc-300 dark:hover:bg-zinc-800 dark:focus:bg-zinc-800"
            >
              Sign out
            </button>
          </div>
        )}
      </div>
    );
  }

  // Signed out state
  return (
    <button
      type="button"
      aria-busy={isLoading ? "true" : undefined}
      onClick={() => {
        const { pathname, search = "", hash = "" } = window.location;
        const callbackUrl = `${pathname}${search}${hash}`;
        router.push(`/login?callbackUrl=${encodeURIComponent(callbackUrl)}`);
      }}
      className="flex items-center gap-1.5 rounded-md border border-zinc-200 px-2.5 py-1 text-xs font-medium text-zinc-700 transition-colors hover:border-zinc-300 hover:bg-zinc-50 focus:ring-2 focus:ring-zinc-400 focus:outline-none md:text-sm dark:border-zinc-800 dark:text-zinc-300 dark:hover:border-zinc-700 dark:hover:bg-zinc-900"
    >
      Sign in
    </button>
  );
}<|MERGE_RESOLUTION|>--- conflicted
+++ resolved
@@ -98,14 +98,8 @@
               alt={user.name || "User"}
               width={28}
               height={28}
-<<<<<<< HEAD
               sizes="28px"
-              className="rounded-full"
-              style={{ objectFit: "cover" }}
-=======
               className="rounded-full object-cover"
-              style={{ width: "auto", height: "auto" }}
->>>>>>> b61ebf94
               data-testid="user-avatar"
             />
           ) : (
