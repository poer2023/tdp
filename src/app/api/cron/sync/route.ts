/**
 * Cron Job API for Automatic Sync Scheduling
 *
 * This endpoint is triggered by Vercel Cron Jobs to automatically sync data
 * from all configured platforms based on their sync frequency settings.
 *
 * Vercel Cron Configuration (vercel.json):
 * {
 *   "crons": [{
 *     "path": "/api/cron/sync",
 *     "schedule": "0 * * * *"  // Every hour
 *   }]
 * }
 *
 * Security:
 * - Vercel Cron uses CRON_SECRET for authentication
 * - Set CRON_SECRET in environment variables
 * - Endpoint validates authorization header
 *
 * Sync Frequency Logic:
 * - hourly: Sync if last sync was >1 hour ago
 * - six_times_daily: Sync if last sync was >4 hours ago
 * - four_times_daily: Sync if last sync was >6 hours ago
 * - three_times_daily: Sync if last sync was >8 hours ago
 * - twice_daily: Sync if last sync was >12 hours ago
 * - daily: Sync if last sync was >24 hours ago
 * - weekly: Sync if last sync was >7 days ago
 * - disabled: Skip sync
 */

import { NextRequest, NextResponse } from "next/server";
import prisma from "@/lib/prisma";
import { syncAllPlatforms as syncMedia, syncGitHub } from "@/lib/media-sync";
import { GamingSyncService } from "@/lib/gaming/sync-service";
import { decryptCredential, isEncrypted } from "@/lib/encryption";

type SyncFrequency =
  | "hourly"
  | "daily"
  | "twice_daily"
  | "three_times_daily"
  | "four_times_daily"
  | "six_times_daily"
  | "weekly"
  | "disabled";

interface SyncSchedule {
  credentialId: string;
  platform: string;
  frequency: SyncFrequency;
  lastSyncAt: Date | null;
  shouldSync: boolean;
  reason: string;
}

/**
 * Calculate if credential should be synced based on frequency and last sync time
 */
function shouldSyncCredential(
  frequency: SyncFrequency,
  lastSyncAt: Date | null
): { shouldSync: boolean; reason: string } {
  if (frequency === "disabled") {
    return { shouldSync: false, reason: "Sync disabled" };
  }

  if (!lastSyncAt) {
    return { shouldSync: true, reason: "Never synced before" };
  }

  const now = Date.now();
  const lastSync = lastSyncAt.getTime();
  const hoursSinceLastSync = (now - lastSync) / (1000 * 60 * 60);

  switch (frequency) {
    case "hourly":
      if (hoursSinceLastSync >= 1) {
        return { shouldSync: true, reason: `Last sync ${hoursSinceLastSync.toFixed(1)}h ago` };
      }
      return { shouldSync: false, reason: `Synced ${hoursSinceLastSync.toFixed(1)}h ago (< 1h)` };

    case "six_times_daily": // Every 4 hours
      if (hoursSinceLastSync >= 4) {
        return { shouldSync: true, reason: `Last sync ${hoursSinceLastSync.toFixed(1)}h ago` };
      }
      return { shouldSync: false, reason: `Synced ${hoursSinceLastSync.toFixed(1)}h ago (< 4h)` };

    case "four_times_daily": // Every 6 hours
      if (hoursSinceLastSync >= 6) {
        return { shouldSync: true, reason: `Last sync ${hoursSinceLastSync.toFixed(1)}h ago` };
      }
      return { shouldSync: false, reason: `Synced ${hoursSinceLastSync.toFixed(1)}h ago (< 6h)` };

    case "three_times_daily": // Every 8 hours
      if (hoursSinceLastSync >= 8) {
        return { shouldSync: true, reason: `Last sync ${hoursSinceLastSync.toFixed(1)}h ago` };
      }
      return { shouldSync: false, reason: `Synced ${hoursSinceLastSync.toFixed(1)}h ago (< 8h)` };

    case "twice_daily": // Every 12 hours
      if (hoursSinceLastSync >= 12) {
        return { shouldSync: true, reason: `Last sync ${hoursSinceLastSync.toFixed(1)}h ago` };
      }
      return { shouldSync: false, reason: `Synced ${hoursSinceLastSync.toFixed(1)}h ago (< 12h)` };

    case "daily":
      if (hoursSinceLastSync >= 24) {
        return {
          shouldSync: true,
          reason: `Last sync ${(hoursSinceLastSync / 24).toFixed(1)}d ago`,
        };
      }
      return {
        shouldSync: false,
        reason: `Synced ${hoursSinceLastSync.toFixed(1)}h ago (< 24h)`,
      };

    case "weekly":
      if (hoursSinceLastSync >= 168) {
        // 7 * 24
        return {
          shouldSync: true,
          reason: `Last sync ${(hoursSinceLastSync / 168).toFixed(1)}w ago`,
        };
      }
      return {
        shouldSync: false,
        reason: `Synced ${(hoursSinceLastSync / 24).toFixed(1)}d ago (< 7d)`,
      };

    default:
      return { shouldSync: false, reason: "Unknown frequency" };
  }
}

/**
 * GET /api/cron/sync
 * Automatic sync endpoint triggered by Vercel Cron
 */
export async function GET(request: NextRequest) {
  const startTime = Date.now();

  // Security: Verify cron secret
  const authHeader = request.headers.get("authorization");
  const cronSecret = process.env.CRON_SECRET;

  if (cronSecret && authHeader !== `Bearer ${cronSecret}`) {
    console.warn("[Cron Sync] Unauthorized access attempt");
    return NextResponse.json({ error: "Unauthorized" }, { status: 401 });
  }

  try {

    // Fetch all valid credentials with auto-sync enabled
    const credentials = await prisma.externalCredential.findMany({
      where: {
        isValid: true,
        autoSync: true,
      },
      include: {
        syncJobs: {
          orderBy: {
            startedAt: "desc",
          },
          take: 1,
        },
      },
    });

    // Determine which credentials need syncing
    const syncSchedules: SyncSchedule[] = credentials.map((credential) => {
      const frequency = (credential.syncFrequency || "disabled") as SyncFrequency;

      // Get last sync time from SyncJob
      const latestSyncJob = credential.syncJobs?.[0];
      const lastSyncAt = latestSyncJob?.startedAt ?? latestSyncJob?.createdAt ?? null;

      const { shouldSync, reason } = shouldSyncCredential(frequency, lastSyncAt);

      return {
        credentialId: credential.id,
        platform: credential.platform,
        frequency,
        lastSyncAt,
        shouldSync,
        reason,
      };
    });

    // Filter credentials that need syncing
    const credentialsToSync = syncSchedules.filter((s) => s.shouldSync);
    const skippedCredentials = syncSchedules.filter((s) => !s.shouldSync);

<<<<<<< HEAD
    // Log sync decisions
    syncSchedules.forEach((schedule) => {
      const prefix = schedule.shouldSync ? "✅ SYNC" : "⏭️  SKIP";

    });

=======
>>>>>>> 5e41f5c9
    // Execute syncs
    const syncResults: Array<{ platform: string; success: boolean; message?: string }> = [];

    // Group credentials by platform for efficient syncing
    const platformGroups = credentialsToSync.reduce(
      (acc, schedule) => {
        if (!acc[schedule.platform]) {
          acc[schedule.platform] = [];
        }
        acc[schedule.platform]?.push(schedule);
        return acc;
      },
      {} as Record<string, SyncSchedule[]>
    );

    // Sync each platform group
    for (const [platform, schedules] of Object.entries(platformGroups)) {
      try {

        if (platform === "BILIBILI" || platform === "DOUBAN") {
          // Media platforms: sync all at once
          const mediaResults = await syncMedia();
          syncResults.push(
            ...mediaResults.map((result) => ({
              platform: result.platform,
              success: result.success,
              message: result.error || `${result.itemsSuccess} items synced`,
            }))
          );
        } else if (platform === "STEAM" || platform === "HOYOVERSE") {
          // Gaming platforms: sync each credential separately
          const gamingService = new GamingSyncService();

          for (const schedule of schedules) {
            const credential = credentials.find((c) => c.id === schedule.credentialId);
            if (!credential) continue;

            const metadata = credential.metadata as { steamId?: string; uid?: string };

            if (platform === "STEAM" && metadata.steamId) {
              const result = await gamingService.syncSteamData(metadata.steamId);
              syncResults.push({
                platform: "STEAM",
                success: result.success,
                message: result.message,
              });
            } else if (platform === "HOYOVERSE" && metadata.uid) {
              const result = await gamingService.syncZZZData(metadata.uid);
              syncResults.push({
                platform: "HOYOVERSE",
                success: result.success,
                message: result.message,
              });
            }
          }
        } else if (platform === "GITHUB") {
          for (const schedule of schedules) {
            const credential = credentials.find((c) => c.id === schedule.credentialId);
            if (!credential) continue;

            try {
              const token = isEncrypted(credential.value)
                ? decryptCredential(credential.value)
                : credential.value;

              const metadata = credential.metadata as { username?: string } | null;
              const username = metadata?.username;

              const result = await syncGitHub({ token, username }, credential.id);

              syncResults.push({
                platform: "GITHUB",
                success: result.success,
                message: result.error || `${result.itemsSuccess} metrics synced`,
              });
            } catch (error) {
              console.error(`[Cron Sync] Error syncing GitHub credential ${credential.id}:`, error);
              syncResults.push({
                platform: "GITHUB",
                success: false,
                message: error instanceof Error ? error.message : "Unknown error",
              });
            }
          }
        } else {
          console.warn(`[Cron Sync] Unsupported platform ${platform}, skipping`);
        }
      } catch (error) {
        console.error(`[Cron Sync] Error syncing ${platform}:`, error);
        syncResults.push({
          platform,
          success: false,
          message: error instanceof Error ? error.message : "Unknown error",
        });
      }
    }

    const duration = Date.now() - startTime;
    const successCount = syncResults.filter((r) => r.success).length;
    const failCount = syncResults.filter((r) => !r.success).length;

    return NextResponse.json({
      success: true,
      duration,
      summary: {
        totalCredentials: credentials.length,
        synced: credentialsToSync.length,
        skipped: skippedCredentials.length,
        succeeded: successCount,
        failed: failCount,
      },
      schedules: syncSchedules,
      results: syncResults,
    });
  } catch (error) {
    console.error("[Cron Sync] Fatal error:", error);
    return NextResponse.json(
      {
        error: "Sync job failed",
        message: error instanceof Error ? error.message : "Unknown error",
      },
      { status: 500 }
    );
  }
}<|MERGE_RESOLUTION|>--- conflicted
+++ resolved
@@ -191,15 +191,6 @@
     const credentialsToSync = syncSchedules.filter((s) => s.shouldSync);
     const skippedCredentials = syncSchedules.filter((s) => !s.shouldSync);
 
-<<<<<<< HEAD
-    // Log sync decisions
-    syncSchedules.forEach((schedule) => {
-      const prefix = schedule.shouldSync ? "✅ SYNC" : "⏭️  SKIP";
-
-    });
-
-=======
->>>>>>> 5e41f5c9
     // Execute syncs
     const syncResults: Array<{ platform: string; success: boolean; message?: string }> = [];
 
