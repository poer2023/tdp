--- conflicted
+++ resolved
@@ -60,16 +60,7 @@
         const body = await request.json().catch(() => ({}));
         const includeMedia = body.includeMedia !== false; // Default to true
 
-<<<<<<< HEAD
-        const backup = await createBackup({
-            includeMedia,
-            onProgress: (phase, progress, message) => {
-
-            },
-        });
-=======
         const backup = await createBackup({ includeMedia });
->>>>>>> 5e41f5c9
 
         return NextResponse.json({
             success: true,
