import { NextResponse } from "next/server";
import { auth } from "@/auth";
import prisma from "@/lib/prisma";

export const runtime = "nodejs";
export const dynamic = "force-dynamic";

/**
 * GET /api/admin/profile/google-avatar
 * Fetch the original Google profile picture for the current user
 */
export async function GET() {
    const session = await auth();
    if (!session?.user?.id) {
        return NextResponse.json({ error: "Unauthorized" }, { status: 401 });
    }

    try {
        // Find the Google account for this user
        const account = await prisma.account.findFirst({
            where: {
                userId: session.user.id,
                provider: "google",
            },
            select: {
                access_token: true,
                id_token: true,
            },
        });

        if (!account) {
            return NextResponse.json(
                { error: "No Google account linked" },
                { status: 404 }
            );
        }

        // Try to get the avatar from Google UserInfo API using the access token
        if (account.access_token) {
            try {
                const response = await fetch(
                    "https://www.googleapis.com/oauth2/v2/userinfo",
                    {
                        headers: {
                            Authorization: `Bearer ${account.access_token}`,
                        },
                    }
                );

                if (response.ok) {
                    const userInfo = await response.json();

                    if (userInfo.picture) {
                        return NextResponse.json({ avatarUrl: userInfo.picture });
                    }
<<<<<<< HEAD
                } else {

                }
            } catch (err) {

=======
                }
            } catch {
>>>>>>> 5e41f5c9
                // Access token might be expired, try to decode id_token
            }
        }

        // Fallback: Try to decode the id_token to get the picture
        if (account.id_token) {
            try {
                // JWT format: header.payload.signature
                const parts = account.id_token.split(".");
                if (parts.length === 3) {
                    const payload = JSON.parse(
                        Buffer.from(parts[1]!, "base64url").toString("utf-8")
                    );
                    if (payload.picture) {
                        return NextResponse.json({ avatarUrl: payload.picture });
                    }
                }
            } catch {
                // Failed to decode id_token
            }
        }

        return NextResponse.json(
            { error: "Could not retrieve Google avatar" },
            { status: 404 }
        );
    } catch (err) {
        console.error("Google avatar fetch error:", err);
        return NextResponse.json(
            { error: "Failed to fetch Google avatar" },
            { status: 500 }
        );
    }
}<|MERGE_RESOLUTION|>--- conflicted
+++ resolved
@@ -53,16 +53,8 @@
                     if (userInfo.picture) {
                         return NextResponse.json({ avatarUrl: userInfo.picture });
                     }
-<<<<<<< HEAD
-                } else {
-
-                }
-            } catch (err) {
-
-=======
                 }
             } catch {
->>>>>>> 5e41f5c9
                 // Access token might be expired, try to decode id_token
             }
         }
