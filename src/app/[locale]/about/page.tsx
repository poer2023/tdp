import type { Metadata } from "next";
<<<<<<< HEAD
import { aboutContent, aboutLayoutClass, resolveAboutLocale } from "@/lib/about-content";
import { ParticlesAboutContent } from "./particles-about-content";
import { getLiveHighlightsData } from "@/lib/about-live";

// ISR: Revalidate every 60 seconds (getLiveHighlightsData is already cached)
export const runtime = "nodejs";
export const dynamic = "force-dynamic";
export const revalidate = 60;
=======
import { ZhiHeader, ZhiFooter } from "@/components/zhi";
import { ZhiStatsDashboard } from "@/components/zhi/stats-dashboard";
import { getDashboardStats } from "@/lib/dashboard-stats";
>>>>>>> 24fcbada

type PageProps = {
  params: Promise<{ locale: string }>;
};

export async function generateMetadata({ params }: PageProps): Promise<Metadata> {
  const { locale } = await params;

  return {
    title: locale === "zh" ? "生活记录" : "Life Log",
    description:
      locale === "zh"
        ? "查看 Hao 的生活数据 - 摄影、娱乐、游戏、开发等"
        : "View Hao's life data - photography, entertainment, gaming, development and more",
  };
}

export default async function LiveLogPage({ params }: PageProps) {
  const { locale: _locale } = await params;

  // Fetch stats server-side to eliminate CLS from client-side loading
  const stats = await getDashboardStats();

  return (
    <>
      <ZhiHeader />
      <main className="min-h-screen bg-stone-50 dark:bg-stone-950">
        <ZhiStatsDashboard stats={stats} />
      </main>
      <ZhiFooter />
    </>
  );
}

export function generateStaticParams() {
  return [{ locale: "en" }, { locale: "zh" }];
}<|MERGE_RESOLUTION|>--- conflicted
+++ resolved
@@ -1,18 +1,7 @@
 import type { Metadata } from "next";
-<<<<<<< HEAD
-import { aboutContent, aboutLayoutClass, resolveAboutLocale } from "@/lib/about-content";
-import { ParticlesAboutContent } from "./particles-about-content";
-import { getLiveHighlightsData } from "@/lib/about-live";
-
-// ISR: Revalidate every 60 seconds (getLiveHighlightsData is already cached)
-export const runtime = "nodejs";
-export const dynamic = "force-dynamic";
-export const revalidate = 60;
-=======
 import { ZhiHeader, ZhiFooter } from "@/components/zhi";
 import { ZhiStatsDashboard } from "@/components/zhi/stats-dashboard";
 import { getDashboardStats } from "@/lib/dashboard-stats";
->>>>>>> 24fcbada
 
 type PageProps = {
   params: Promise<{ locale: string }>;
