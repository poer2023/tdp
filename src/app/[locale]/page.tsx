import { notFound } from "next/navigation";
import { auth } from "@/auth";
import { listPublishedPosts } from "@/lib/posts";
import { listMoments } from "@/lib/moments";
import { listHeroImages } from "@/lib/hero";
import { LuminaHomePage } from "@/components/lumina";
import { LuminaHeader, LuminaFooter } from "@/components/lumina";
import type { FeedItem, FeedPost, FeedMoment, FeedCurated } from "@/components/lumina";
import type { HeroImageItem } from "@/components/lumina/hero";
import { getLuminaProfile } from "@/lib/lumina-profile";
import prisma from "@/lib/prisma";

// Incremental Static Regeneration for localized homepage
export const runtime = "nodejs";
export const revalidate = 300;
export const dynamicParams = false;

type PageProps = {
  params: Promise<{ locale: string }>;
};

export default async function LocalizedHomePage({ params }: PageProps) {
  const { locale } = await params;

  // Only allow 'en' or 'zh' as locale
  if (locale !== "en" && locale !== "zh") {
    notFound();
  }

  const session = await auth();
  const viewerId = session?.user?.id ?? null;

  // Fetch data for homepage
<<<<<<< HEAD
  const [posts, moments, heroImages] = await Promise.all([
    listPublishedPosts(),
    listMoments({ limit: 20, visibility: "PUBLIC", viewerId }),
    listHeroImages(),
=======
  const [posts, moments, galleryImages, curatedItems] = await Promise.all([
    listPublishedPosts(),
    listMoments({ limit: 20, visibility: "PUBLIC", viewerId }),
    listGalleryImages(16),
    prisma.shareItem.findMany({
      orderBy: { createdAt: "desc" },
      take: 20,
    }),
>>>>>>> ba45364d
  ]);

  // Transform posts to FeedPost format
  const feedPosts: FeedPost[] = posts.map((post) => {
    const dateObj = post.publishedAt ? new Date(post.publishedAt) : new Date(post.createdAt);
    const dateStr = dateObj.toLocaleDateString(locale === "zh" ? "zh-CN" : "en-US", {
      year: "numeric",
      month: "short",
      day: "numeric",
    });

    // Calculate read time (rough estimate: 200 words per minute)
    const wordCount = post.content.split(/\s+/).length;
    const readTime = Math.max(1, Math.ceil(wordCount / 200));

    return {
      id: post.id,
      type: "article" as const,
      title: post.title,
      excerpt: post.excerpt,
      category: post.tags?.[0] || (locale === "zh" ? "文章" : "Article"),
      date: dateStr,
      readTime: locale === "zh" ? `${readTime} 分钟` : `${readTime} min read`,
      imageUrl: post.coverImagePath || undefined,
      tags: post.tags || [],
      likes: post.viewCount || 0,
      slug: post.slug,
      sortKey: dateObj.getTime(),
    };
  });

  // Transform moments to FeedMoment format
  const feedMoments: FeedMoment[] = moments.map((moment) => {
    const createdAt = new Date(moment.createdAt);
    const dateStr = createdAt.toLocaleDateString(
      locale === "zh" ? "zh-CN" : "en-US",
      {
        year: "numeric",
        month: "short",
        day: "numeric",
      }
    );

    return {
      id: moment.id,
      type: "moment" as const,
      content: moment.content,
      images: moment.images?.map((img) => img.previewUrl || img.url) || [],
      date: dateStr,
      tags: moment.tags || [],
      likes: moment.likeCount ?? 0,
      liked: Boolean(moment.likedByViewer),
      sortKey: createdAt.getTime(),
    };
  });

  // Transform curated items to FeedCurated format
  const feedCurated: FeedCurated[] = curatedItems.map((item) => {
    const createdAt = new Date(item.createdAt);
    const dateStr = createdAt.toLocaleDateString(
      locale === "zh" ? "zh-CN" : "en-US",
      {
        year: "numeric",
        month: "short",
        day: "numeric",
      }
    );

    return {
      id: item.id,
      type: "curated" as const,
      title: item.title,
      description: item.description,
      url: item.url,
      domain: item.domain,
      imageUrl: item.imageUrl || undefined,
      date: dateStr,
      tags: item.tags || [],
      likes: item.likes,
      sortKey: createdAt.getTime(),
    };
  });

  // Combine and sort by timestamp (newest first)
  const feedItems: FeedItem[] = [...feedPosts, ...feedMoments, ...feedCurated].sort(
    (a, b) => (b.sortKey ?? 0) - (a.sortKey ?? 0)
  );

<<<<<<< HEAD
  // Hero images already fetched from HeroImage table via listHeroImages()
  // Returns array of URLs directly, no transformation needed
=======
  // Aggregate hero images from multiple sources: Gallery, Moments, Posts
  const heroImageItems: HeroImageItem[] = [];

  // 1. Gallery images
  for (const img of galleryImages) {
    const src = img.smallThumbPath || img.microThumbPath || img.filePath;
    if (src) {
      heroImageItems.push({
        src,
        href: `/${locale}/gallery/${img.id}`,
        type: "gallery",
      });
    }
  }

  // 2. Moment images (first image of each moment)
  for (const moment of moments) {
    const firstImage = moment.images?.[0];
    if (firstImage) {
      heroImageItems.push({
        src: firstImage.previewUrl || firstImage.url,
        href: `/${locale}/m/${moment.id}`,
        type: "moment",
      });
    }
  }

  // 3. Post cover images
  for (const post of posts) {
    if (post.coverImagePath) {
      heroImageItems.push({
        src: post.coverImagePath,
        href: `/${locale}/posts/${post.slug}`,
        type: "post",
      });
    }
  }

  // Take first 16 images (already sorted by recency from data sources)
  // Note: shuffle happens on client side in hero.tsx component
  const heroImages = heroImageItems.slice(0, 16);
>>>>>>> ba45364d

  return (
    <>
      <LuminaHeader />
      <main>
        <LuminaHomePage
          feedItems={feedItems}
          heroImages={heroImages.length > 0 ? heroImages : undefined}
          profileData={getLuminaProfile(locale === "zh" ? "zh" : "en")}
        />
      </main>
      <LuminaFooter />
    </>
  );
}

export function generateStaticParams() {
  return [{ locale: "en" }, { locale: "zh" }];
}<|MERGE_RESOLUTION|>--- conflicted
+++ resolved
@@ -31,21 +31,14 @@
   const viewerId = session?.user?.id ?? null;
 
   // Fetch data for homepage
-<<<<<<< HEAD
-  const [posts, moments, heroImages] = await Promise.all([
+  const [posts, moments, heroImageUrls, curatedItems] = await Promise.all([
     listPublishedPosts(),
     listMoments({ limit: 20, visibility: "PUBLIC", viewerId }),
     listHeroImages(),
-=======
-  const [posts, moments, galleryImages, curatedItems] = await Promise.all([
-    listPublishedPosts(),
-    listMoments({ limit: 20, visibility: "PUBLIC", viewerId }),
-    listGalleryImages(16),
     prisma.shareItem.findMany({
       orderBy: { createdAt: "desc" },
       take: 20,
     }),
->>>>>>> ba45364d
   ]);
 
   // Transform posts to FeedPost format
@@ -134,52 +127,13 @@
     (a, b) => (b.sortKey ?? 0) - (a.sortKey ?? 0)
   );
 
-<<<<<<< HEAD
-  // Hero images already fetched from HeroImage table via listHeroImages()
-  // Returns array of URLs directly, no transformation needed
-=======
-  // Aggregate hero images from multiple sources: Gallery, Moments, Posts
-  const heroImageItems: HeroImageItem[] = [];
-
-  // 1. Gallery images
-  for (const img of galleryImages) {
-    const src = img.smallThumbPath || img.microThumbPath || img.filePath;
-    if (src) {
-      heroImageItems.push({
-        src,
-        href: `/${locale}/gallery/${img.id}`,
-        type: "gallery",
-      });
-    }
-  }
-
-  // 2. Moment images (first image of each moment)
-  for (const moment of moments) {
-    const firstImage = moment.images?.[0];
-    if (firstImage) {
-      heroImageItems.push({
-        src: firstImage.previewUrl || firstImage.url,
-        href: `/${locale}/m/${moment.id}`,
-        type: "moment",
-      });
-    }
-  }
-
-  // 3. Post cover images
-  for (const post of posts) {
-    if (post.coverImagePath) {
-      heroImageItems.push({
-        src: post.coverImagePath,
-        href: `/${locale}/posts/${post.slug}`,
-        type: "post",
-      });
-    }
-  }
-
-  // Take first 16 images (already sorted by recency from data sources)
-  // Note: shuffle happens on client side in hero.tsx component
-  const heroImages = heroImageItems.slice(0, 16);
->>>>>>> ba45364d
+  // Transform hero image URLs to HeroImageItem format
+  // Default to gallery type since they come from admin-selected hero images
+  const heroImages: HeroImageItem[] = heroImageUrls.map((url) => ({
+    src: url,
+    href: `/${locale}/gallery`,
+    type: "gallery" as const,
+  }));
 
   return (
     <>
