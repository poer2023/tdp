--- conflicted
+++ resolved
@@ -917,20 +917,6 @@
   updatedAt DateTime @updatedAt
 }
 
-<<<<<<< HEAD
-/// Now Playing - Music history synced from Apple Music via iOS Shortcuts
-model NowPlaying {
-  id         String   @id @default(cuid())
-  trackName  String
-  artistName String
-  albumName  String?
-  artworkUrl String?
-  duration   Int?     // Duration in seconds
-  playedAt   DateTime @default(now())
-  source     String   @default("apple_music")
-
-  @@index([playedAt])
-=======
 // ============================================================================
 // Footprint / Travel Tracking Models
 // ============================================================================
@@ -1036,5 +1022,4 @@
 
   @@unique([achievementId]) // One record per achievement (single user)
   @@index([unlockedAt])
->>>>>>> 24fcbada
 }